#
# Common definitions for PG-Strom Makefile
#
PG_CONFIG := $(shell which pg_config)
PYTHON_CMD := $(shell which python)

ifndef STROM_BUILD_ROOT
STROM_BUILD_ROOT = .
endif

# Custom configurations if any
-include $(STROM_BUILD_ROOT)/Makefile.custom

#
# PG-Strom versioning
#
<<<<<<< HEAD
PGSTROM_VERSION=1.9devel
=======
PGSTROM_VERSION=1.0devel
>>>>>>> e43afdeb
PGSTROM_VERSION_NUM=$(shell echo $(PGSTROM_VERSION)			\
	| sed -e 's/\./ /g' -e 's/[A-Za-z].*$$//g'			\
	| awk '{printf "%d%02d%02d", $$1, $$2, (NF >=3) ? $$3 : 0}')
PG_VERSION_NUM=$(shell $(PG_CONFIG) --version | awk '{print $$NF}'	\
	| sed -e 's/\./ /g' -e 's/[A-Za-z].*$$//g'			\
	| awk '{printf "%d%02d%02d", $$1, $$2, (NF >=3) ? $$3 : 0}')

# available platform versions
PG_MIN_VERSION=9.5.0
PG_MAX_VERSION=9.6.0
CUDA_MIN_VERSION=7.0
CUDA_MAX_VERSION=

PG_MIN_VERSION_NUM=$(shell echo $(PG_MIN_VERSION) | awk '{print $$NF}'	\
	| sed -e 's/\./ /g' -e 's/[A-Za-z].*$$//g'	\
	| awk '{printf "%d%02d%02d", $$1, $$2, (NF >=3) ? $$3 : 0}')
PG_MAX_VERSION_NUM=$(shell echo $(PG_MAX_VERSION) | awk '{print $$NF}'	\
	| sed -e 's/\./ /g' -e 's/[A-Za-z].*$$//g'	\
	| awk '{printf "%d%02d%02d", $$1, $$2, (NF >=3) ? $$3 : 0}')

#
# Source file of CPU portion
#
__STROM_OBJS = main.o codegen.o datastore.o aggfuncs.o \
		cuda_control.o cuda_program.o cuda_mmgr.o \
		gpuscan.o gpujoin.o gpupreagg.o gpusort.o \
		dma_buffer.o gpu_device.o gpu_context.o gpu_server.o \
		pl_cuda.o matrix.o

STROM_OBJS = $(addprefix $(STROM_BUILD_ROOT)/src/, $(__STROM_OBJS))
__STROM_SOURCES = $(__STROM_OBJS:.o=.c)
STROM_SOURCES = $(addprefix $(STROM_BUILD_ROOT)/src/, $(__STROM_SOURCES))

#
# Source file of GPU portion
#
__CUDA_OBJS = cuda_common.o \
	cuda_dynpara.o \
	cuda_matrix.o  \
	cuda_gpuscan.o \
	cuda_gpujoin.o \
	cuda_gpupreagg.o \
	cuda_gpusort.o \
	cuda_mathlib.o \
	cuda_textlib.o \
	cuda_timelib.o \
	cuda_numeric.o \
	cuda_money.o   \
	cuda_plcuda.o  \
	cuda_terminal.o
CUDA_OBJS = $(addprefix $(STROM_BUILD_ROOT)/src/, $(__CUDA_OBJS))
__CUDA_SOURCES = $(__CUDA_OBJS:.o=.c)
CUDA_SOURCES = $(addprefix $(STROM_BUILD_ROOT)/src/, $(__CUDA_SOURCES))

__GPUINFO_CMD = gpuinfo
GPUINFO_CMD = $(addprefix $(STROM_BUILD_ROOT)/src/, $(__GPUINFO_CMD))

#
# Files to be packaged
#
__RPM_SPECFILE = pg_strom.spec
RPM_SPECFILE = $(addprefix $(STROM_BUILD_ROOT)/, $(__RPM_SPECFILE))
__MISC_FILES = LICENSE README.md pg_strom.control Makefile \
	src/Makefile src/pg_strom.h src/pg_strom--1.0.sql \
	src/$(__GPUINFO_CMD).c
PACKAGE_FILES = $(__MISC_FILES)			\
	$(addprefix src/,$(__STROM_SOURCES))	\
	$(addprefix src/,$(__CUDA_SOURCES:.c=.h))
__STROM_TGZ = pg_strom-$(PGSTROM_VERSION).tar.gz
STROM_TGZ = $(addprefix $(STROM_BUILD_ROOT)/, $(__STROM_TGZ))

#
# Source file of HTML document
#
__HTML_TEMPLATE = template.src.html
__HTML_SOURCES = manual.src.html \
	install.src.html \
	tutrial.src.html \
	pl_cuda.src.html \
	release.src.html
__IMAGE_SOURCES = lang_en.png \
	lang_ja.png \
	icon-warning.png \
	icon-caution.png \
	icon-hint.png \
	pgstrom-install-download-zip.png \
	cuda-install-target.png \
	plcuda-callflow.png \
	plcuda-overview.png \
	release-policy.png
__MANUAL_CSS = manual.css
__MENUGEN_PY = menugen.py

HTML_SOURCES = $(addprefix $(STROM_BUILD_ROOT)/doc/, $(__HTML_SOURCES))
HTML_FILES = $(addprefix $(STROM_BUILD_ROOT)/doc/html/, $(__HTML_SOURCES:.src.html=.html))
HTML_TEMPLATE = $(addprefix $(STROM_BUILD_ROOT)/doc/, $(__HTML_TEMPLATE))
IMAGE_SOURCES = $(addprefix $(STROM_BUILD_ROOT)/doc/html/figs/, $(__IMAGE_SOURCES))
MANUAL_CSS = $(addprefix $(STROM_BUILD_ROOT)/doc/html/css/, $(__MANUAL_CSS))
MENUGEN_PY = $(addprefix $(STROM_BUILD_ROOT)/doc/, $(__MENUGEN_PY))

#
# Parameters for RPM package build
#
__PGSQL_PKGS = $(shell rpm -q -g 'Applications/Databases' | grep -E '^postgresql[0-9]+-')
PGSQL_PKG_VERSION := $(shell if [ -n "$(__PGSQL_PKGS)" ];				\
                             then							\
                                 rpm -q $(__PGSQL_PKGS) --queryformat '%{version}\n';	\
                             else							\
                                 $(PG_CONFIG) --version | awk '{print $$NF}';		\
                             fi | uniq | sort -V | tail -1 |				\
                             sed -e 's/\./ /g' -e 's/[A-Za-z].*$$//g' |			\
                             awk '{printf "%d%d", $$1, $$2}')
CUDA_PKG_VERSION := $(shell rpm -q cuda --queryformat '%{version}\n' | 	\
                      sort -V | tail -1 |				\
                      sed -e 's/\./ /g' -e 's/[A-Za-z].*$$//g' |	\
                      awk '{printf "%d-%d", $$1, $$2}')

RPMBUILD_PARAMS := $(shell				\
    test -n "$(PGSTROM_VERSION)" &&			\
        echo " -D 'strom_version $(PGSTROM_VERSION)'";	\
    test -n "$(PGSQL_PKG_VERSION)" &&			\
        echo " -D 'pgsql_pkgver $(PGSQL_PKG_VERSION)'";	\
    test -n "$(CUDA_PKG_VERSION)" &&			\
        echo " -D 'cuda_pkgver $(CUDA_PKG_VERSION)'";	\
    test -n "$(PG_MIN_VERSION)" &&			\
        echo " -D 'pgsql_minver $(PG_MIN_VERSION)'";	\
    test -n "$(PG_MAX_VERSION)" &&			\
        echo " -D 'pgsql_maxver $(PG_MAX_VERSION)'";	\
    test -n "$(CUDA_MIN_VERSION)" &&			\
        echo " -D 'cuda_minver $(CUDA_MIN_VERSION)'";	\
    test -n "$(CUDA_MAX_VERSION)" &&			\
        echo " -D 'cuda_maxver $(CUDA_MAX_VERSION)'";	\
)

#
# Header and Libraries of CUDA
#
CUDA_PATH_LIST := /usr/local/cuda /usr/local/cuda-*
CUDA_PATH := $(shell for x in $(CUDA_PATH_LIST);    \
           do test -e "$$x/include/cuda.h" && echo $$x; done | head -1)
IPATH := $(CUDA_PATH)/include
LPATH := $(CUDA_PATH)/lib64

#
# Flags to build
# --------------
# NOTE: we assume to put the following line in Makefile.custom according to
#       the purpose of this build
#
#       PGSTROM_FLAGS_CUSTOM := -DPGSTROM_DEBUG=1 -g -O0 -Werror
#
PGSTROM_FLAGS += $(PGSTROM_FLAGS_CUSTOM)
PGSTROM_FLAGS += -DPGSTROM_VERSION=\"$(PGSTROM_VERSION)\"
PGSTROM_FLAGS += -DPGSTROM_VERSION_NUM=$(PGSTROM_VERSION_NUM)
PGSTROM_FLAGS += -DPG_MIN_VERSION_NUM=$(PG_MIN_VERSION_NUM)
PGSTROM_FLAGS += -DPG_MAX_VERSION_NUM=$(PG_MAX_VERSION_NUM)
PGSTROM_FLAGS += -DCUDA_INCLUDE_PATH=\"$(IPATH)\"
PGSTROM_FLAGS += -DCUDA_LIBRARY_PATH=\"$(LPATH)\"
PGSTROM_FLAGS += -DCMD_GPUINFO_PATH=\"$(shell $(PG_CONFIG) --bindir)/gpuinfo\"
PG_CPPFLAGS := $(PGSTROM_FLAGS) -I $(IPATH)
SHLIB_LINK := -L $(LPATH) -lnvrtc -lcuda
#LDFLAGS_SL := -Wl,-rpath,'$(LPATH)'

#
# Options for regression test
#
# Regression test options
REGRESS = --schedule=$(STROM_BUILD_ROOT)/test/parallel_schedule
REGRESS_OPTS = --inputdir=$(STROM_BUILD_ROOT)/test
ifdef TEMP_INSTANCE
    REGRESS_OPTS += --temp-instance=$(STROM_BUILD_ROOT)/tmp_check
    ifndef CPUTEST
        REGRESS_OPTS += --temp-config=$(STROM_BUILD_ROOT)/test/enable.conf
    else
        REGRESS_OPTS += --temp-config=$(STROM_BUILD_ROOT)/test/disable.conf
    endif
endif

#
# Definition of PG-Strom Extension
#
MODULE_big = pg_strom
OBJS =  $(STROM_OBJS) $(CUDA_OBJS)
EXTENSION = pg_strom
ifeq ($(shell test $(PG_VERSION_NUM) -ge 90600; echo $??),0)
DATA = $(addprefix $(STROM_BUILD_ROOT)/src/, pg_strom--1.0.sql)
else
DATA = $(addprefix $(STROM_BUILD_ROOT)/src/, pg_strom--1.0.sql)
endif

# Support utilities
SCRIPTS_built = $(GPUINFO_CMD)
# Extra files to be cleaned
EXTRA_CLEAN = $(CUDA_SOURCES) $(HTML_FILES) $(GPUINFO_CMD) \
	$(shell test pg_strom.control -ef $(addprefix $(STROM_BUILD_ROOT)/src/, pg_strom.control) || echo pg_strom.control) \
	$(STROM_BUILD_ROOT)/__tarball $(STROM_TGZ)

#
# Build chain of PostgreSQL
#
ifndef PGSTROM_MAKEFILE_ONLY_PARAMDEF

PGXS := $(shell $(PG_CONFIG) --pgxs)
include $(PGXS)

pg_strom.control: $(addprefix $(STROM_BUILD_ROOT)/src/, pg_strom.control)
	test $< -ef $@ || cp -f $< $@

$(CUDA_SOURCES): $(CUDA_SOURCES:.c=.h)
	@(echo "const char *pgstrom_$(shell basename $(@:%.c=%))_code =";		\
	  sed -e 's/\\/\\\\/g' -e 's/\t/\\t/g' -e 's/"/\\"/g'	\
	      -e 's/^/  "/g' -e 's/$$/\\n"/g' < $*.h;		\
	  echo ";") > $@

$(GPUINFO_CMD): $(addsuffix .c,$(GPUINFO_CMD))
	$(CC) $(CFLAGS) $^ $(PGSTROM_FLAGS) -I $(IPATH) -L $(LPATH) -lcuda -o $@$(X)

$(HTML_FILES): $(HTML_SOURCES) $(HTML_TEMPLATE)
	@$(MKDIR_P) $(STROM_BUILD_ROOT)/doc/html
	$(PYTHON_CMD) $(MENUGEN_PY) \
		-t $(HTML_TEMPLATE) \
		-v '$(PGSTROM_VERSION)' \
		-m $(addprefix $(STROM_BUILD_ROOT)/doc/, $(notdir $(basename $@)).src.html) \
		$(HTML_SOURCES) > $@

html: $(HTML_FILES)

$(STROM_TGZ): $(addprefix $(STROM_BUILD_ROOT)/, $(PACKAGE_FILES))
	$(MKDIR_P) $(STROM_BUILD_ROOT)/__tarball/$(@:.tar.gz=)/src
	$(foreach x,$(PACKAGE_FILES),cp -f $(STROM_BUILD_ROOT)/$x $(STROM_BUILD_ROOT)/__tarball/$(@:.tar.gz=)/$(x);)
	tar zc -C $(STROM_BUILD_ROOT)/__tarball $(@:.tar.gz=) > $@

tarball: $(STROM_TGZ)

rpm: tarball $(RPM_SPECFILE)
	$(MKDIR_P) $(shell rpmbuild -E %{_sourcedir})
	cp -f $(STROM_TGZ) $(shell rpmbuild -E %{_sourcedir})
	rpmbuild $(RPMBUILD_PARAMS) -ba $(RPM_SPECFILE)

endif<|MERGE_RESOLUTION|>--- conflicted
+++ resolved
@@ -14,11 +14,8 @@
 #
 # PG-Strom versioning
 #
-<<<<<<< HEAD
-PGSTROM_VERSION=1.9devel
-=======
-PGSTROM_VERSION=1.0devel
->>>>>>> e43afdeb
+PGSTROM_VERSION=2.0devel
+
 PGSTROM_VERSION_NUM=$(shell echo $(PGSTROM_VERSION)			\
 	| sed -e 's/\./ /g' -e 's/[A-Za-z].*$$//g'			\
 	| awk '{printf "%d%02d%02d", $$1, $$2, (NF >=3) ? $$3 : 0}')
