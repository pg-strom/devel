--- conflicted
+++ resolved
@@ -166,12 +166,7 @@
 
 	/* registration of custom-plan providers */
 	pgstrom_init_gpuscan();
-	//pgstrom_init_gpusort();
-<<<<<<< HEAD
-	//pgstrom_init_gpuhashjoin();
-=======
 	pgstrom_init_gpuhashjoin();
->>>>>>> 3680fff9
 
 	/* initialization of tcache & registration of columnizer */
 	pgstrom_init_tcache();
