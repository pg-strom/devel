/*
 * gpupreagg.c
 *
 * Aggregate Pre-processing with GPU acceleration
 * ----
 * Copyright 2011-2014 (C) KaiGai Kohei <kaigai@kaigai.gr.jp>
 * Copyright 2014 (C) The PG-Strom Development Team
 *
 * This program is free software; you can redistribute it and/or modify
 * it under the terms of the GNU General Public License version 2 as
 * published by the Free Software Foundation.
 *
 * This program is distributed in the hope that it will be useful,
 * but WITHOUT ANY WARRANTY; without even the implied warranty of
 * MERCHANTABILITY or FITNESS FOR A PARTICULAR PURPOSE.  See the
 * GNU General Public License for more details.
 */
#include "postgres.h"
#include "access/nbtree.h"
#include "access/sysattr.h"
#include "catalog/namespace.h"
#include "catalog/pg_aggregate.h"
#include "catalog/pg_cast.h"
#include "catalog/pg_namespace.h"
#include "catalog/pg_proc.h"
#include "catalog/pg_type.h"
#include "executor/nodeAgg.h"
#include "miscadmin.h"
#include "nodes/makefuncs.h"
#include "nodes/nodeFuncs.h"
#include "parser/parse_func.h"
#include "optimizer/clauses.h"
#include "optimizer/cost.h"
#include "optimizer/var.h"
#include "parser/parsetree.h"
#include "utils/builtins.h"
#include "utils/fmgroids.h"
#include "utils/guc.h"
#include "utils/lsyscache.h"
#include "utils/memutils.h"
#include "utils/numeric.h"
#include "utils/syscache.h"
#include <math.h>
#include "pg_strom.h"
#include "opencl_numeric.h"
#include "opencl_gpupreagg.h"

static CustomScanMethods		gpupreagg_scan_methods;
static CustomExecMethods		gpupreagg_exec_methods;
static bool						enable_gpupreagg;
static bool						debug_force_gpupreagg;

typedef struct
{
	int				numCols;		/* number of grouping columns */
	AttrNumber	   *grpColIdx;		/* their indexes in the target list */
	bool			outer_bulkload;
	double			num_groups;		/* estimated number of groups */
	List		   *outer_quals;	/* device quals pulled-up */
	const char	   *kern_source;
	int				extra_flags;
	List		   *used_params;	/* referenced Const/Param */
	Bitmapset	   *outer_attrefs;	/* bitmap of referenced outer attributes */
	Bitmapset	   *tlist_attrefs;	/* bitmap of referenced tlist attributes */
	bool			has_numeric;	/* if true, result contains numeric val */
	bool			has_varlena;	/* if true, result contains varlena val */
} GpuPreAggInfo;

static inline void
form_gpupreagg_info(CustomScan *cscan, GpuPreAggInfo *gpa_info)
{
	List	   *privs = NIL;
	List	   *exprs = NIL;
	List	   *temp;
	Bitmapset  *tempset;
	int			i;
	union {
		long	ival;
		double	fval;
	} datum;

	/* numCols and grpColIdx */
	temp = NIL;
	for (i = 0; i < gpa_info->numCols; i++)
		temp = lappend_int(temp, gpa_info->grpColIdx[i]);

	privs = lappend(privs, temp);
	privs = lappend(privs, makeInteger(gpa_info->outer_bulkload));
	datum.fval = gpa_info->num_groups;
	privs = lappend(privs, makeInteger(datum.ival));
	exprs = lappend(exprs, gpa_info->outer_quals);
	privs = lappend(privs, makeString(pstrdup(gpa_info->kern_source)));
	privs = lappend(privs, makeInteger(gpa_info->extra_flags));
	exprs = lappend(exprs, gpa_info->used_params);
	/* outer_attrefs */
	temp = NIL;
	tempset = bms_copy(gpa_info->outer_attrefs);
	while ((i = bms_first_member(tempset)) >= 0)
		temp = lappend_int(temp, i);
	privs = lappend(privs, temp);
	bms_free(tempset);
	/* tlist_attrefs */
	temp = NIL;
	tempset = bms_copy(gpa_info->tlist_attrefs);
	while ((i = bms_first_member(tempset)) >= 0)
		temp = lappend_int(temp, i);
	privs = lappend(privs, temp);
	bms_free(tempset);
	privs = lappend(privs, makeInteger(gpa_info->has_numeric));
	privs = lappend(privs, makeInteger(gpa_info->has_varlena));

	cscan->custom_private = privs;
	cscan->custom_exprs = exprs;
}

static inline GpuPreAggInfo *
deform_gpupreagg_info(CustomScan *cscan)
{
	GpuPreAggInfo *gpa_info = palloc0(sizeof(GpuPreAggInfo));
	List	   *privs = cscan->custom_private;
	List	   *exprs = cscan->custom_exprs;
	int			pindex = 0;
	int			eindex = 0;
	int			i = 0;
	Bitmapset  *tempset;
	List	   *temp;
	ListCell   *cell;
	union {
		long	ival;
		double	fval;
	} datum;

	/* numCols and grpColIdx */
	temp = list_nth(privs, pindex++);
	gpa_info->numCols = list_length(temp);
	gpa_info->grpColIdx = palloc0(sizeof(AttrNumber) * gpa_info->numCols);
	foreach (cell, temp)
		gpa_info->grpColIdx[i++] = lfirst_int(cell);

	gpa_info->outer_bulkload = intVal(list_nth(privs, pindex++));
	datum.ival = intVal(list_nth(privs, pindex++));
	gpa_info->num_groups = datum.fval;
	gpa_info->outer_quals = list_nth(exprs, eindex++);
	gpa_info->kern_source = strVal(list_nth(privs, pindex++));
	gpa_info->extra_flags = intVal(list_nth(privs, pindex++));
	gpa_info->used_params = list_nth(exprs, eindex++);
	/* outer_attrefs */
	tempset = NULL;
	temp = list_nth(privs, pindex++);
	foreach (cell, temp)
		tempset = bms_add_member(tempset, lfirst_int(cell));
	gpa_info->outer_attrefs = tempset;

	/* tlist_attrefs */
	tempset = NULL;
	temp = list_nth(privs, pindex++);
	foreach (cell, temp)
		tempset = bms_add_member(tempset, lfirst_int(cell));
	gpa_info->tlist_attrefs = tempset;

	gpa_info->has_numeric = intVal(list_nth(privs, pindex++));
	gpa_info->has_varlena = intVal(list_nth(privs, pindex++));

	return gpa_info;
}






typedef struct
{
	CustomScanState	css;
	ProjectionInfo *bulk_proj;
	TupleTableSlot *bulk_slot;
	double			num_groups;		/* estimated number of groups */
	double			ntups_per_page;	/* average number of tuples per page */
	List		   *outer_quals;
	bool			outer_done;
	bool			outer_bulkload;
	TupleTableSlot *outer_overflow;

	pgstrom_queue  *mqueue;
	const char	   *kern_source;
	Datum			dprog_key;
	kern_parambuf  *kparams;
	bool			local_reduction;
	bool			has_numeric;
	bool			has_varlena;

	pgstrom_gpupreagg  *curr_chunk;
	cl_uint			curr_index;
	bool			curr_recheck;
	cl_uint			num_rechecks;
	cl_uint			num_running;
	dlist_head		ready_chunks;

	pgstrom_perfmon	pfm;		/* performance counter */
} GpuPreAggState;

/* declaration of static functions */
static void clserv_process_gpupreagg(pgstrom_message *message);

/*
 * Arguments of alternative functions.
 */
#define ALTFUNC_EXPR_NROWS			101	/* NROWS(X) */
#define ALTFUNC_EXPR_PMIN			102	/* PMIN(X) */
#define ALTFUNC_EXPR_PMAX			103	/* PMAX(X) */
#define ALTFUNC_EXPR_PSUM			104	/* PSUM(X) */
#define ALTFUNC_EXPR_PSUM_X2		105	/* PSUM_X2(X) = PSUM(X^2) */
#define ALTFUNC_EXPR_PCOV_X			106	/* PCOV_X(X,Y) */
#define ALTFUNC_EXPR_PCOV_Y			107	/* PCOV_Y(X,Y) */
#define ALTFUNC_EXPR_PCOV_X2		108	/* PCOV_X2(X,Y) */
#define ALTFUNC_EXPR_PCOV_Y2		109	/* PCOV_Y2(X,Y) */
#define ALTFUNC_EXPR_PCOV_XY		110	/* PCOV_XY(X,Y) */

/*
 * List of supported aggregate functions
 */
typedef struct {
	/* aggregate function can be preprocessed */
	const char *aggfn_name;
	int			aggfn_nargs;
	Oid			aggfn_argtypes[4];
	/* alternative function to generate same result.
	 * prefix indicates the schema that stores the alternative functions
	 * c: pg_catalog ... the system default
	 * s: pgstrom    ... PG-Strom's special ones
	 */
	const char *altfn_name;
	int			altfn_nargs;
	Oid			altfn_argtypes[8];
	int			altfn_argexprs[8];
	int			altfn_flags;
} aggfunc_catalog_t;
static aggfunc_catalog_t  aggfunc_catalog[] = {
	/* AVG(X) = EX_AVG(NROWS(), PSUM(X)) */
	{ "avg",    1, {INT2OID},
	  "s:avg",  2, {INT4OID, INT8OID},
	  {ALTFUNC_EXPR_NROWS, ALTFUNC_EXPR_PSUM}, 0
	},
	{ "avg",    1, {INT4OID},
	  "s:avg",  2, {INT4OID, INT8OID},
	  {ALTFUNC_EXPR_NROWS, ALTFUNC_EXPR_PSUM}, 0
	},
	{ "avg",    1, {INT8OID},
	  "s:avg_int8",  2, {INT4OID, INT8OID},
	  {ALTFUNC_EXPR_NROWS, ALTFUNC_EXPR_PSUM}, 0
	},
	{ "avg",    1, {FLOAT4OID},
	  "s:avg",  2, {INT4OID, FLOAT8OID},
	  {ALTFUNC_EXPR_NROWS, ALTFUNC_EXPR_PSUM}, 0
	},
	{ "avg",    1, {FLOAT8OID},
	  "s:avg",  2, {INT4OID, FLOAT8OID},
	  {ALTFUNC_EXPR_NROWS, ALTFUNC_EXPR_PSUM}, 0
	},
	{ "avg",	1, {NUMERICOID},
	  "s:avg_numeric",	2, {INT4OID, NUMERICOID},
	  {ALTFUNC_EXPR_NROWS, ALTFUNC_EXPR_PSUM}, DEVFUNC_NEEDS_NUMERIC
	},
	/* COUNT(*) = SUM(NROWS(*|X)) */
	{ "count", 0, {},
	  "c:sum", 1, {INT4OID},
	  {ALTFUNC_EXPR_NROWS}, 0},
	{ "count", 1, {ANYOID},
	  "c:sum", 1, {INT4OID},
	  {ALTFUNC_EXPR_NROWS}, 0},
	/* MAX(X) = MAX(PMAX(X)) */
	{ "max", 1, {INT2OID},   "c:max", 1, {INT2OID},   {ALTFUNC_EXPR_PMAX}, 0},
	{ "max", 1, {INT4OID},   "c:max", 1, {INT4OID},   {ALTFUNC_EXPR_PMAX}, 0},
	{ "max", 1, {INT8OID},   "c:max", 1, {INT8OID},   {ALTFUNC_EXPR_PMAX}, 0},
	{ "max", 1, {FLOAT4OID}, "c:max", 1, {FLOAT4OID}, {ALTFUNC_EXPR_PMAX}, 0},
	{ "max", 1, {FLOAT8OID}, "c:max", 1, {FLOAT8OID}, {ALTFUNC_EXPR_PMAX}, 0},
	{ "max", 1, {NUMERICOID},"c:max", 1, {NUMERICOID},
	  {ALTFUNC_EXPR_PMAX}, DEVFUNC_NEEDS_NUMERIC},
	/* MIX(X) = MIN(PMIN(X)) */
	{ "min", 1, {INT2OID},   "c:min", 1, {INT2OID},   {ALTFUNC_EXPR_PMIN}, 0},
	{ "min", 1, {INT4OID},   "c:min", 1, {INT4OID},   {ALTFUNC_EXPR_PMIN}, 0},
	{ "min", 1, {INT8OID},   "c:min", 1, {INT8OID},   {ALTFUNC_EXPR_PMIN}, 0},
	{ "min", 1, {FLOAT4OID}, "c:min", 1, {FLOAT4OID}, {ALTFUNC_EXPR_PMIN}, 0},
	{ "min", 1, {FLOAT8OID}, "c:min", 1, {FLOAT8OID}, {ALTFUNC_EXPR_PMIN}, 0},
	{ "min", 1, {NUMERICOID},"c:min", 1, {NUMERICOID},
	  {ALTFUNC_EXPR_PMIN}, DEVFUNC_NEEDS_NUMERIC},
	/* SUM(X) = SUM(PSUM(X)) */
	{ "sum", 1, {INT2OID},   "s:sum", 1, {INT8OID},   {ALTFUNC_EXPR_PSUM}, 0},
	{ "sum", 1, {INT4OID},   "s:sum", 1, {INT8OID},   {ALTFUNC_EXPR_PSUM}, 0},
	{ "sum", 1, {FLOAT4OID}, "c:sum", 1, {FLOAT4OID}, {ALTFUNC_EXPR_PSUM}, 0},
	{ "sum", 1, {FLOAT8OID}, "c:sum", 1, {FLOAT8OID}, {ALTFUNC_EXPR_PSUM}, 0},
	{ "sum", 1, {NUMERICOID},"c:sum", 1, {NUMERICOID},
	  {ALTFUNC_EXPR_PSUM}, DEVFUNC_NEEDS_NUMERIC},
	/* STDDEV(X) = EX_STDDEV(NROWS(),PSUM(X),PSUM(X*X)) */
	{ "stddev", 1, {FLOAT4OID},
	  "s:stddev", 3, {INT4OID, FLOAT8OID, FLOAT8OID},
	  {ALTFUNC_EXPR_NROWS,
	   ALTFUNC_EXPR_PSUM,
	   ALTFUNC_EXPR_PSUM_X2}, 0
	},
	{ "stddev", 1, {FLOAT8OID},
	  "s:stddev", 3, {INT4OID, FLOAT8OID, FLOAT8OID},
	  {ALTFUNC_EXPR_NROWS,
	   ALTFUNC_EXPR_PSUM,
	   ALTFUNC_EXPR_PSUM_X2}, 0
	},
	{ "stddev", 1, {NUMERICOID},
	  "s:stddev", 3, {INT4OID, NUMERICOID, NUMERICOID},
	  {ALTFUNC_EXPR_NROWS,
	   ALTFUNC_EXPR_PSUM,
	   ALTFUNC_EXPR_PSUM_X2}, DEVFUNC_NEEDS_NUMERIC
	},
	{ "stddev_pop", 1, {FLOAT4OID},
	  "s:stddev_pop", 3, {INT4OID, FLOAT8OID, FLOAT8OID},
	  {ALTFUNC_EXPR_NROWS,
	   ALTFUNC_EXPR_PSUM,
	   ALTFUNC_EXPR_PSUM_X2}, 0
	},
	{ "stddev_pop", 1, {FLOAT8OID},
	  "s:stddev_pop", 3, {INT4OID, FLOAT8OID, FLOAT8OID},
	  {ALTFUNC_EXPR_NROWS,
	   ALTFUNC_EXPR_PSUM,
	   ALTFUNC_EXPR_PSUM_X2}, 0
	},
	{ "stddev_pop", 1, {NUMERICOID},
	  "s:stddev_pop", 3, {INT4OID, NUMERICOID, NUMERICOID},
	  {ALTFUNC_EXPR_NROWS,
       ALTFUNC_EXPR_PSUM,
       ALTFUNC_EXPR_PSUM_X2}, DEVFUNC_NEEDS_NUMERIC
	},
	{ "stddev_samp", 1, {FLOAT4OID},
	  "s:stddev_samp", 3, {INT4OID, FLOAT8OID, FLOAT8OID},
	  {ALTFUNC_EXPR_NROWS,
	   ALTFUNC_EXPR_PSUM,
	   ALTFUNC_EXPR_PSUM_X2}, 0
	},
	{ "stddev_samp", 1, {FLOAT8OID},
	  "s:stddev_samp", 3, {INT4OID, FLOAT8OID, FLOAT8OID},
	  {ALTFUNC_EXPR_NROWS,
	   ALTFUNC_EXPR_PSUM,
	   ALTFUNC_EXPR_PSUM_X2}, 0
	},
	{ "stddev_samp", 1, {NUMERICOID},
	  "s:stddev_samp", 3, {INT4OID, NUMERICOID, NUMERICOID},
	  {ALTFUNC_EXPR_NROWS,
	   ALTFUNC_EXPR_PSUM,
	   ALTFUNC_EXPR_PSUM_X2}, DEVFUNC_NEEDS_NUMERIC
	},
	/* VARIANCE(X) = PGSTROM.VARIANCE(NROWS(), PSUM(X),PSUM(X^2)) */
	{ "variance", 1, {FLOAT4OID},
	  "s:variance", 3, {INT4OID, FLOAT8OID, FLOAT8OID},
	  {ALTFUNC_EXPR_NROWS,
	   ALTFUNC_EXPR_PSUM,
	   ALTFUNC_EXPR_PSUM_X2}, 0
	},
	{ "variance", 1, {FLOAT8OID},
	  "s:variance", 3, {INT4OID, FLOAT8OID, FLOAT8OID},
	  {ALTFUNC_EXPR_NROWS,
	   ALTFUNC_EXPR_PSUM,
	   ALTFUNC_EXPR_PSUM_X2}, 0
	},
	{ "variance", 1, {NUMERICOID},
	  "s:variance", 3, {INT4OID, NUMERICOID, NUMERICOID},
	  {ALTFUNC_EXPR_NROWS,
       ALTFUNC_EXPR_PSUM,
       ALTFUNC_EXPR_PSUM_X2}, DEVFUNC_NEEDS_NUMERIC
	},
	{ "var_pop", 1, {FLOAT4OID},
	  "s:var_pop", 3, {INT4OID, FLOAT8OID, FLOAT8OID},
	  {ALTFUNC_EXPR_NROWS,
	   ALTFUNC_EXPR_PSUM,
	   ALTFUNC_EXPR_PSUM_X2}, 0
	},
	{ "var_pop", 1, {FLOAT8OID},
	  "s:var_pop", 3, {INT4OID, FLOAT8OID, FLOAT8OID},
	  {ALTFUNC_EXPR_NROWS,
	   ALTFUNC_EXPR_PSUM,
	   ALTFUNC_EXPR_PSUM_X2}, 0
	},
	{ "var_pop", 1, {NUMERICOID},
	  "s:var_pop", 3, {INT4OID, NUMERICOID, NUMERICOID},
	  {ALTFUNC_EXPR_NROWS,
       ALTFUNC_EXPR_PSUM,
       ALTFUNC_EXPR_PSUM_X2}, DEVFUNC_NEEDS_NUMERIC
	},
	{ "var_samp", 1, {FLOAT4OID},
	  "s:var_samp", 3, {INT4OID, FLOAT8OID, FLOAT8OID},
	  {ALTFUNC_EXPR_NROWS,
	   ALTFUNC_EXPR_PSUM,
	   ALTFUNC_EXPR_PSUM_X2}, 0
	},
	{ "var_samp", 1, {FLOAT8OID},
	  "s:var_samp", 3, {INT4OID, FLOAT8OID, FLOAT8OID},
	  {ALTFUNC_EXPR_NROWS,
	   ALTFUNC_EXPR_PSUM,
	   ALTFUNC_EXPR_PSUM_X2}, 0
	},
	{ "var_samp", 1, {NUMERICOID},
	  "s:var_samp", 3, {INT4OID, NUMERICOID, NUMERICOID},
	  {ALTFUNC_EXPR_NROWS,
       ALTFUNC_EXPR_PSUM,
       ALTFUNC_EXPR_PSUM_X2}, DEVFUNC_NEEDS_NUMERIC
	},
	/*
	 * CORR(X,Y) = PGSTROM.CORR(NROWS(X,Y),
	 *                          PCOV_X(X,Y),  PCOV_Y(X,Y)
	 *                          PCOV_X2(X,Y), PCOV_Y2(X,Y),
	 *                          PCOV_XY(X,Y))
	 */
	{ "corr", 2, {FLOAT8OID, FLOAT8OID},
	  "s:corr", 6,
	  {INT4OID, FLOAT8OID, FLOAT8OID, FLOAT8OID, FLOAT8OID, FLOAT8OID},
	  {ALTFUNC_EXPR_NROWS,
	   ALTFUNC_EXPR_PCOV_X,
	   ALTFUNC_EXPR_PCOV_X2,
	   ALTFUNC_EXPR_PCOV_Y,
	   ALTFUNC_EXPR_PCOV_Y2,
	   ALTFUNC_EXPR_PCOV_XY}, 0},
	{ "covar_pop", 2, {FLOAT8OID, FLOAT8OID},
	  "s:covar_pop", 6,
	  {INT4OID, FLOAT8OID, FLOAT8OID, FLOAT8OID, FLOAT8OID, FLOAT8OID},
	  {ALTFUNC_EXPR_NROWS,
	   ALTFUNC_EXPR_PCOV_X,
	   ALTFUNC_EXPR_PCOV_X2,
	   ALTFUNC_EXPR_PCOV_Y,
	   ALTFUNC_EXPR_PCOV_Y2,
	   ALTFUNC_EXPR_PCOV_XY}, 0},
	{ "covar_samp", 2, {FLOAT8OID, FLOAT8OID},
	  "s:covar_samp", 6,
	  {INT4OID, FLOAT8OID, FLOAT8OID, FLOAT8OID, FLOAT8OID, FLOAT8OID},
	  {ALTFUNC_EXPR_NROWS,
	   ALTFUNC_EXPR_PCOV_X,
	   ALTFUNC_EXPR_PCOV_X2,
	   ALTFUNC_EXPR_PCOV_Y,
	   ALTFUNC_EXPR_PCOV_Y2,
	   ALTFUNC_EXPR_PCOV_XY}, 0},
};

static const aggfunc_catalog_t *
aggfunc_lookup_by_oid(Oid aggfnoid)
{
	Form_pg_proc	proform;
	HeapTuple		htup;
	int				i;

	htup = SearchSysCache1(PROCOID, ObjectIdGetDatum(aggfnoid));
	if (!HeapTupleIsValid(htup))
		elog(ERROR, "cache lookup failed for function %u", aggfnoid);
	proform = (Form_pg_proc) GETSTRUCT(htup);

	for (i=0; i < lengthof(aggfunc_catalog); i++)
	{
		aggfunc_catalog_t  *catalog = &aggfunc_catalog[i];

		if (strcmp(catalog->aggfn_name, NameStr(proform->proname)) == 0 &&
			catalog->aggfn_nargs == proform->pronargs &&
			memcmp(catalog->aggfn_argtypes,
				   proform->proargtypes.values,
				   sizeof(Oid) * catalog->aggfn_nargs) == 0)
		{
			ReleaseSysCache(htup);
			return catalog;
		}
	}
	ReleaseSysCache(htup);
	return NULL;
}

/*
 * cost_gpupreagg
 *
 * cost estimation of Aggregate if GpuPreAgg is injected
 */
#define LOG2(x)		(log(x) / 0.693147180559945)

static void
cost_gpupreagg(const Agg *agg, const Sort *sort, const Plan *outer_plan,
			   AggStrategy new_agg_strategy,
			   List *gpupreagg_tlist,
			   AggClauseCosts *agg_clause_costs,
			   Plan *p_newcost_agg,
			   Plan *p_newcost_sort,
			   Plan *p_newcost_gpreagg)
{
	Cost		startup_cost;
	Cost		run_cost;
	Cost		comparison_cost;
	QualCost	pagg_cost;
	int			pagg_width;
	int			outer_width;
	double		outer_rows;
	double		rows_per_chunk;
	double		num_chunks;
	double		num_groups = Max(agg->plan.plan_rows, 1.0);
	ListCell   *cell;
	Path		dummy;

	Assert(outer_plan != NULL);
	/*
	 * GpuPreAgg internally takes partial sort and aggregation
	 * on GPU devices. It is a factor of additional calculation,
	 * but reduce number of rows to be processed on the later
	 * stage.
	 * Items to be considered is:
	 * - cost for sorting by GPU
	 * - cost for aggregation by GPU
	 * - number of rows being reduced.
	 */
	startup_cost = outer_plan->startup_cost;
	run_cost = outer_plan->total_cost - startup_cost;
	outer_rows = outer_plan->plan_rows;
	outer_width = outer_plan->plan_width;

	/*
	 * fixed cost to launch GPU feature
	 */
	startup_cost += pgstrom_gpu_setup_cost;

	/*
	 * cost estimation of internal sorting by GPU.
	 */
	rows_per_chunk =
		((double)((pgstrom_chunk_size << 20) / BLCKSZ)) *
		((double)(BLCKSZ - MAXALIGN(SizeOfPageHeaderData))) /
        ((double)(sizeof(ItemIdData) +
				  MAXALIGN(sizeof(HeapTupleHeaderData) +
						   outer_width)));
	num_chunks = outer_rows / rows_per_chunk;
	if (num_chunks < 1.0)
		num_chunks = 1.0;

	comparison_cost = 2.0 * pgstrom_gpu_operator_cost;
	startup_cost += (comparison_cost *
					 LOG2(rows_per_chunk * rows_per_chunk) *
					 num_chunks);
	run_cost += pgstrom_gpu_operator_cost * outer_rows;

	/*
	 * cost estimation of partial aggregate by GPU
	 */
	memset(&pagg_cost, 0, sizeof(QualCost));
	pagg_width = 0;
	foreach (cell, gpupreagg_tlist)
	{
		TargetEntry	   *tle = lfirst(cell);
		QualCost		cost;

		/* no code uses PlannerInfo here. NULL may be OK */
		cost_qual_eval_node(&cost, (Node *) tle->expr, NULL);
		pagg_cost.startup += cost.startup;
		pagg_cost.per_tuple += cost.per_tuple;

		pagg_width += get_typavgwidth(exprType((Node *) tle->expr),
									  exprTypmod((Node *) tle->expr));
	}
	startup_cost += pagg_cost.startup;
    run_cost += (pagg_cost.per_tuple *
				 pgstrom_gpu_operator_cost /
				 cpu_operator_cost *
				 LOG2(rows_per_chunk) *
				 num_chunks);
	/*
	 * set cost values on GpuPreAgg
	 */
	p_newcost_gpreagg->startup_cost = startup_cost;
	p_newcost_gpreagg->total_cost = startup_cost + run_cost;
	p_newcost_gpreagg->plan_rows = num_groups * num_chunks;
	p_newcost_gpreagg->plan_width = pagg_width;

	/*
	 * Update estimated sorting cost, if any.
	 */
	if (sort != NULL)
	{
		cost_sort(&dummy,
				  NULL,		/* PlannerInfo is not referenced! */
				  NIL,		/* NIL is acceptable */
				  p_newcost_gpreagg->total_cost,
				  p_newcost_gpreagg->plan_rows,
				  p_newcost_gpreagg->plan_width,
				  0.0,
				  work_mem,
				  -1.0);
		p_newcost_sort->startup_cost = dummy.startup_cost;
		p_newcost_sort->total_cost = dummy.total_cost;
		p_newcost_sort->plan_rows = p_newcost_gpreagg->plan_rows;
		p_newcost_sort->plan_width = p_newcost_gpreagg->plan_width;
		/*
		 * increase of startup_cost/run_cost according to the Sort
		 * to be injected between Agg and GpuPreAgg.
		 */
		startup_cost = dummy.startup_cost;
		run_cost     = dummy.total_cost - dummy.startup_cost;
	}

	/*
	 * Update estimated aggregate cost.
	 * Calculation logic is cost_agg() as built-in code doing.
	 */
	cost_agg(&dummy,
			 NULL,		/* PlannerInfo is not referenced! */
			 new_agg_strategy,
			 agg_clause_costs,
			 agg->numCols,
			 (double) agg->numGroups,
			 startup_cost,
			 startup_cost + run_cost,
			 p_newcost_gpreagg->plan_rows);
	p_newcost_agg->startup_cost = dummy.startup_cost;
	p_newcost_agg->total_cost   = dummy.total_cost;
	p_newcost_agg->plan_rows    = agg->plan.plan_rows;
	p_newcost_agg->plan_width   = agg->plan.plan_width;
}

/*
 * expr_fixup_varno - create a copy of expression node, but varno of Var
 * shall be fixed up, If required, it also applies sanity checks for
 * the source varno.
 */
typedef struct
{
	Index	src_varno;	/* if zero, all the source varno is accepted */
	Index	dst_varno;
} expr_fixup_varno_context;

static Node *
expr_fixup_varno_mutator(Node *node, expr_fixup_varno_context *context)
{
	if (!node)
		return NULL;
	if (IsA(node, Var))
	{
		Var	   *varnode = (Var *) node;
		Var	   *newnode;

		if (context->src_varno > 0 && context->src_varno != varnode->varno)
			elog(ERROR, "Bug? varno %d is not expected one (%d) : %s",
				 varnode->varno, context->src_varno, nodeToString(varnode));
		newnode = copyObject(varnode);
		newnode->varno = context->dst_varno;

		return (Node *) newnode;
	}
	return expression_tree_mutator(node, expr_fixup_varno_mutator, context);
}

static inline void *
expr_fixup_varno(void *from, Index src_varno, Index dst_varno)
{
	expr_fixup_varno_context context;

	context.src_varno = src_varno;
	context.dst_varno = dst_varno;

	return expr_fixup_varno_mutator((Node *) from, &context);
}

/*
 * makeZeroConst - create zero constant
 */
static Const *
makeZeroConst(Oid consttype, int32 consttypmod, Oid constcollid)
{
	int16		typlen;
	bool		typbyval;
	Datum		zero_datum;

	get_typlenbyval(consttype, &typlen, &typbyval);
	switch (consttype)
	{
		case INT4OID:
			zero_datum = Int32GetDatum(0);
			break;
		case INT8OID:
			zero_datum = Int64GetDatum(0);
			break;
		case FLOAT4OID:
			zero_datum = Float4GetDatum(0.0);
			break;
		case FLOAT8OID:
			zero_datum = Float8GetDatum(0.0);
			break;
		default:
			elog(ERROR, "type (%u) is not expected", consttype);
			break;
	}
	return makeConst(consttype,
					 consttypmod,
					 constcollid,
					 (int) typlen,
					 zero_datum,
					 false,
					 typbyval);
}

/*
 * functions to make expression node of alternative aggregate/functions
 *
 * make_expr_conditional() - makes the supplied expression conditional
 *   using CASE WHEN ... THEN ... ELSE ... END clause.
 * make_altfunc_expr() - makes alternative function expression
 * make_altfunc_nrows_expr() - makes expression node of number or rows.
 * make_altfunc_expr_pcov() - makes expression node of covariances.
 */
static Expr *
make_expr_typecast(Expr *expr, Oid target_type)
{
	Oid			source_type = exprType((Node *) expr);
	HeapTuple	tup;
	Form_pg_cast cast;

	if (source_type == target_type)
		return expr;

	tup = SearchSysCache2(CASTSOURCETARGET,
						  ObjectIdGetDatum(source_type),
						  ObjectIdGetDatum(target_type));
	if (!HeapTupleIsValid(tup))
		elog(ERROR, "could not find tuple for cast (%u,%u)",
			 source_type, target_type);
	cast = (Form_pg_cast) GETSTRUCT(tup);
	if (cast->castmethod == COERCION_METHOD_FUNCTION)
	{
		FuncExpr	   *func;

		Assert(OidIsValid(cast->castfunc));
		func = makeFuncExpr(cast->castfunc,
							target_type,
							list_make1(expr),
							InvalidOid,	/* always right? */
							exprCollation((Node *) expr),
							COERCE_EXPLICIT_CAST);
		expr = (Expr *) func;
	}
	else if (cast->castmethod == COERCION_METHOD_BINARY)
	{
		RelabelType	   *relabel = makeNode(RelabelType);

		relabel->arg = expr;
		relabel->resulttype = target_type;
		relabel->resulttypmod = exprTypmod((Node *) expr);
		relabel->resultcollid = exprCollation((Node *) expr);
		relabel->relabelformat = COERCE_EXPLICIT_CAST;
		relabel->location = -1;

		expr = (Expr *) relabel;
	}
	else
	{
		elog(ERROR, "cast-method '%c' is not supported in opencl kernel",
			 cast->castmethod);
	}
	ReleaseSysCache(tup);

	return expr;
}

static Expr *
make_expr_conditional(Expr *expr, Expr *filter, Expr *defresult)
{
	CaseWhen   *case_when;
	CaseExpr   *case_expr;

	Assert(exprType((Node *) filter) == BOOLOID);
	if (defresult)
		defresult = expr_fixup_varno(defresult, OUTER_VAR, INDEX_VAR);
	else
	{
		defresult = (Expr *) makeNullConst(exprType((Node *) expr),
										   exprTypmod((Node *) expr),
										   exprCollation((Node *) expr));
	}
	Assert(exprType((Node *) expr) == exprType((Node *) defresult));

	/* in case when the 'filter' is matched */
	case_when = makeNode(CaseWhen);
	case_when->expr = expr_fixup_varno(filter, OUTER_VAR, INDEX_VAR);
	case_when->result = expr_fixup_varno(expr, OUTER_VAR, INDEX_VAR);
	case_when->location = -1;

	/* case body */
	case_expr = makeNode(CaseExpr);
	case_expr->casetype = exprType((Node *) expr);
	case_expr->arg = NULL;
	case_expr->args = list_make1(case_when);
	case_expr->defresult = defresult;
	case_expr->location = -1;

	return (Expr *) case_expr;
}

static Expr *
make_altfunc_expr(const char *func_name, List *args)
{
	Oid			namespace_oid = get_namespace_oid("pgstrom", false);
	Oid			typebuf[8];
	oidvector  *func_argtypes;
	HeapTuple	tuple;
	Form_pg_proc proc_form;
	Expr	   *expr;
	ListCell   *cell;
	int			i = 0;

	/* set up oidvector */
	foreach (cell, args)
		typebuf[i++] = exprType((Node *) lfirst(cell));
	func_argtypes = buildoidvector(typebuf, i);

	/* find an alternative aggregate function */
	tuple = SearchSysCache3(PROCNAMEARGSNSP,
							PointerGetDatum(func_name),
							PointerGetDatum(func_argtypes),
							ObjectIdGetDatum(namespace_oid));
	if (!HeapTupleIsValid(tuple))
		return NULL;
	proc_form = (Form_pg_proc) GETSTRUCT(tuple);
	expr = (Expr *) makeFuncExpr(HeapTupleGetOid(tuple),
								 proc_form->prorettype,
								 expr_fixup_varno(args, OUTER_VAR, INDEX_VAR),
								 InvalidOid,
								 InvalidOid,
								 COERCE_EXPLICIT_CALL);
	ReleaseSysCache(tuple);
	return expr;
}

static Expr *
make_altfunc_nrows_expr(Aggref *aggref)
{
	List	   *nrows_args = NIL;
	ListCell   *cell;

	/* NOTE: make_altfunc_expr() translates OUTER_VAR to INDEX_VAR,
	 * so we don't need to translate the expression nodes at this
	 * moment.
	 */
	if (aggref->aggfilter)
		nrows_args = lappend(nrows_args, copyObject(aggref->aggfilter));

	foreach (cell, aggref->args)
	{
		TargetEntry *tle = lfirst(cell);
		NullTest	*ntest = makeNode(NullTest);

		Assert(IsA(tle, TargetEntry));
		ntest->arg = copyObject(tle->expr);
		ntest->nulltesttype = IS_NOT_NULL;
		ntest->argisrow = false;

		nrows_args = lappend(nrows_args, ntest);
	}
	return make_altfunc_expr("nrows", nrows_args);
}

/*
 * make_altfunc_pcov_expr - constructs an expression node for partial
 * covariance aggregates.
 */
static Expr *
make_altfunc_pcov_expr(Aggref *aggref, const char *func_name)
{
	Expr		*filter;
	TargetEntry *tle_1 = linitial(aggref->args);
	TargetEntry *tle_2 = lsecond(aggref->args);

	Assert(IsA(tle_1, TargetEntry) && IsA(tle_2, TargetEntry));
	if (!aggref->aggfilter)
		filter = (Expr *) makeBoolConst(true, false);
	else
		filter = expr_fixup_varno(aggref->aggfilter, OUTER_VAR, INDEX_VAR);
	return make_altfunc_expr(func_name,
							 list_make3(filter, tle_1->expr, tle_2->expr));
}

/*
 * make_gpupreagg_refnode
 *
 * It tries to construct an alternative Aggref node that references
 * partially aggregated results on the target-list of GpuPreAgg node.
 */
static Aggref *
make_gpupreagg_refnode(Aggref *aggref, List **prep_tlist, int *extra_flags)
{
	const aggfunc_catalog_t *aggfn_cat;
	const char *altfn_name;
	oidvector  *altfn_argtypes;
	Aggref	   *altnode;
	ListCell   *cell;
	Oid			namespace_oid;
	HeapTuple	tuple;
	Form_pg_proc proc_form;
	int			i;

	/* Only aggregated functions listed on the catalog above is supported. */
	aggfn_cat = aggfunc_lookup_by_oid(aggref->aggfnoid);
	if (!aggfn_cat)
		return NULL;

	/* MEMO: Right now, functions below are not supported, so should not
	 * be on the aggfunc_catalog.
	 * - ordered-set aggregate function
	 * - aggregate function that takes VARIADIC argument
	 * - length of arguments are less than 2.
	 */
	Assert(!aggref->aggdirectargs &&
		   !aggref->aggvariadic &&
		   list_length(aggref->args) <= 2);
	/* update extra flags */
	*extra_flags |= aggfn_cat->altfn_flags;

	/*
	 * Expression node that is executed in the device kernel has to be
	 * supported by codegen.c
	 */
	foreach (cell, aggref->args)
	{
		TargetEntry *tle = lfirst(cell);
		if (!pgstrom_codegen_available_expression(tle->expr))
			return NULL;
	}
	if (!pgstrom_codegen_available_expression(aggref->aggfilter))
		return NULL;

	/*
	 * pulls the definition of alternative aggregate functions from
	 * the catalog. we expect these are installed in "pgstrom" schema.
	 */
	if (strncmp(aggfn_cat->altfn_name, "c:", 2) == 0)
		namespace_oid = PG_CATALOG_NAMESPACE;
	else if (strncmp(aggfn_cat->altfn_name, "s:", 2) == 0)
	{
		namespace_oid = get_namespace_oid("pgstrom", true);
		if (!OidIsValid(namespace_oid))
		{
			ereport(NOTICE,
					(errcode(ERRCODE_UNDEFINED_SCHEMA),
					 errmsg("schema \"pgstrom\" was not found"),
					 errhint("Try to run: CREATE EXTENSION pg_strom")));
			return NULL;
		}
	}
	else
		elog(ERROR, "Bug? unexpected namespace of alternative aggregate");

	altfn_name = aggfn_cat->altfn_name + 2;
	altfn_argtypes = buildoidvector(aggfn_cat->altfn_argtypes,
									aggfn_cat->altfn_nargs);
	tuple = SearchSysCache3(PROCNAMEARGSNSP,
							PointerGetDatum(altfn_name),
							PointerGetDatum(altfn_argtypes),
							ObjectIdGetDatum(namespace_oid));
	if (!HeapTupleIsValid(tuple))
	{
		ereport(NOTICE,
				(errcode(ERRCODE_UNDEFINED_FUNCTION),
				 errmsg("no alternative aggregate function \"%s\" exists",
						funcname_signature_string(altfn_name,
												  aggfn_cat->altfn_nargs,
												  NIL,
												  aggfn_cat->altfn_argtypes)),
				 errhint("Try to run: CREATE EXTENSION pg_strom")));
		return NULL;
	}
	proc_form = (Form_pg_proc) GETSTRUCT(tuple);

	/* sanity checks */
	if (proc_form->prorettype != aggref->aggtype)
		elog(ERROR, "bug? alternative function has different result type");

	/*
	 * construct an Aggref node that represent alternative aggregate
	 * function with preprocessed arguments.
	 */
	altnode = makeNode(Aggref);
	altnode->aggfnoid      = HeapTupleGetOid(tuple);
	altnode->aggtype       = aggref->aggtype;
	altnode->aggcollid     = aggref->aggcollid;
	altnode->inputcollid   = aggref->inputcollid;
	altnode->aggdirectargs = NIL;	/* see the checks above */
	altnode->args          = NIL;	/* to be set below */
	altnode->aggorder      = aggref->aggorder;
	altnode->aggdistinct   = aggref->aggdistinct;
	altnode->aggfilter     = NULL;	/* moved to GpuPreAgg */
	altnode->aggstar       = false;	/* all the alt-agg takes arguments */
	altnode->aggvariadic   = false;	/* see the checks above */
	altnode->aggkind       = aggref->aggkind;
	altnode->agglevelsup   = aggref->agglevelsup;
	altnode->location      = aggref->location;

	ReleaseSysCache(tuple);

	/*
	 * construct arguments of alternative aggregate function. It references
	 * an entry of prep_tlist, so we put expression node on the tlist on
	 * demand.
	 */
	for (i=0; i < aggfn_cat->altfn_nargs; i++)
	{
		int			code = aggfn_cat->altfn_argexprs[i];
		Oid			argtype_oid = aggfn_cat->altfn_argtypes[i];
		TargetEntry *tle;
		Expr	   *expr;
		Var		   *varref;
		AttrNumber	resno;

		switch (code)
		{
			case ALTFUNC_EXPR_NROWS:
				expr = make_altfunc_nrows_expr(aggref);
				break;
			case ALTFUNC_EXPR_PMIN:
				tle = linitial(aggref->args);
				Assert(IsA(tle, TargetEntry));
				expr = tle->expr;
				if (aggref->aggfilter)
					expr = make_expr_conditional(expr, aggref->aggfilter,
												 NULL);
				expr = make_altfunc_expr("pmin", list_make1(expr));
				break;
			case ALTFUNC_EXPR_PMAX:
				tle = linitial(aggref->args);
				Assert(IsA(tle, TargetEntry));
				expr = tle->expr;
				if (aggref->aggfilter)
					expr = make_expr_conditional(expr, aggref->aggfilter,
												 NULL);
				expr = make_altfunc_expr("pmax", list_make1(expr));
				break;
			case ALTFUNC_EXPR_PSUM:
				tle = linitial(aggref->args);
				Assert(IsA(tle, TargetEntry));
				expr = tle->expr;
				if (exprType((Node *) expr) != argtype_oid)
					expr = make_expr_typecast(expr, argtype_oid);
				if (aggref->aggfilter)
				{
					Expr   *defresult
						= (Expr *) makeZeroConst(exprType((Node *) expr),
												 exprTypmod((Node *) expr),
												 exprCollation((Node *) expr));
					expr = make_expr_conditional(expr,
												 aggref->aggfilter,
												 defresult);
				}
				expr = make_altfunc_expr("psum", list_make1(expr));
				break;
			case ALTFUNC_EXPR_PSUM_X2:
				tle = linitial(aggref->args);
				Assert(IsA(tle, TargetEntry));
				expr = tle->expr;
				if (exprType((Node *) expr) != argtype_oid)
					expr = make_expr_typecast(expr, argtype_oid);
				if (aggref->aggfilter)
				{
					Expr   *defresult
						= (Expr *) makeZeroConst(exprType((Node *) expr),
												 exprTypmod((Node *) expr),
												 exprCollation((Node *) expr));
					expr = make_expr_conditional(expr,
												 aggref->aggfilter,
												 defresult);
				}
				expr = make_altfunc_expr("psum_x2", list_make1(expr));
				break;
			case ALTFUNC_EXPR_PCOV_X:
				expr = make_altfunc_pcov_expr(aggref, "pcov_x");
				break;
			case ALTFUNC_EXPR_PCOV_Y:
				expr = make_altfunc_pcov_expr(aggref, "pcov_y");
				break;
			case ALTFUNC_EXPR_PCOV_X2:
				expr = make_altfunc_pcov_expr(aggref, "pcov_x2");
				break;
			case ALTFUNC_EXPR_PCOV_Y2:
				expr = make_altfunc_pcov_expr(aggref, "pcov_y2");
				break;
			case ALTFUNC_EXPR_PCOV_XY:
				expr = make_altfunc_pcov_expr(aggref, "pcov_xy");
				break;
			default:
				elog(ERROR, "Bug? unexpected ALTFUNC_EXPR_* label");
		}
		/* does aggregate function contained unsupported expression? */
		if (!expr)
			return NULL;

		/* check return type of the alternative functions */
		if (argtype_oid != exprType((Node *) expr))
		{
			elog(NOTICE, "Bug? result type is \"%s\", but \"%s\" is expected",
				 format_type_be(exprType((Node *) expr)),
				 format_type_be(argtype_oid));
			return NULL;
		}

		/* add this expression node on the prep_tlist */
		foreach (cell, *prep_tlist)
		{
			tle = lfirst(cell);

			if (equal(tle->expr, expr))
			{
				resno = tle->resno;
				break;
			}
		}
		if (!cell)
		{
			tle = makeTargetEntry(expr,
								  list_length(*prep_tlist) + 1,
								  NULL,
								  false);
			*prep_tlist = lappend(*prep_tlist, tle);
			resno = tle->resno;
		}
		/*
		 * alternative aggregate function shall reference this resource.
		 */
		varref = makeVar(OUTER_VAR,
						 resno,
						 exprType((Node *) expr),
						 exprTypmod((Node *) expr),
						 exprCollation((Node *) expr),
						 (Index) 0);
		tle = makeTargetEntry((Expr *) varref,
							  list_length(altnode->args) + 1,
							  NULL,
							  false);
		altnode->args = lappend(altnode->args, tle);
	}
	return altnode;
}

typedef struct
{
	Agg		   *agg;
	List	   *pre_tlist;
	Bitmapset  *attr_refs;
	int			extra_flags;
	bool		gpupreagg_invalid;
} gpupreagg_rewrite_context;

static Node *
gpupreagg_rewrite_mutator(Node *node, gpupreagg_rewrite_context *context)
{
	if (!node)
		return NULL;

	if (IsA(node, Aggref))
	{
		Aggref	   *orgagg = (Aggref *) node;
		Aggref	   *altagg = NULL;

		altagg = make_gpupreagg_refnode(orgagg,
										&context->pre_tlist,
										&context->extra_flags);
		if (!altagg)
			context->gpupreagg_invalid = true;
		return (Node *) altagg;
	}
	else if (IsA(node, Var))
	{
		Agg	   *agg = context->agg;
		Var	   *varnode = (Var *) node;
		int		i, x;

		if (varnode->varno != OUTER_VAR)
			elog(ERROR, "Bug? varnode references did not outer relation");
		for (i=0; i < agg->numCols; i++)
		{
			if (varnode->varattno == agg->grpColIdx[i])
			{
				x = varnode->varattno - FirstLowInvalidHeapAttributeNumber;
				context->attr_refs = bms_add_member(context->attr_refs, x);

				return copyObject(varnode);
			}
		}
		context->gpupreagg_invalid = true;
		return NULL;
	}
	return expression_tree_mutator(node, gpupreagg_rewrite_mutator,
								   (void *)context);
}

static bool
gpupreagg_rewrite_expr(Agg *agg,
					   List **p_agg_tlist,
					   List **p_agg_quals,
					   List **p_pre_tlist,
					   Bitmapset **p_attr_refs,
					   int	*p_extra_flags,
					   bool *p_has_numeric,
					   bool *p_has_varlena)
{
	gpupreagg_rewrite_context context;
	Plan	   *outer_plan = outerPlan(agg);
	List	   *pre_tlist = NIL;
	List	   *agg_tlist = NIL;
	List	   *agg_quals = NIL;
	Bitmapset  *attr_refs = NULL;
	bool		has_numeric = false;
	bool		has_varlena = false;
	ListCell   *cell;
	int			i;

	/* In case of sort-aggregate, it has an underlying Sort node on top
	 * of the scan node. GpuPreAgg shall be injected under the Sort node
	 * to reduce burden of CPU sorting.
	 */
	if (IsA(outer_plan, Sort))
		outer_plan = outerPlan(outer_plan);

	/* Head of target-list keeps original order not to adjust expression 
	 * nodes in the Agg (and Sort if exists) node, but replaced to NULL
	 * except for group-by key because all the non-key variables have to
	 * be partial calculation result.
	 */
	i = 0;
	foreach (cell, outer_plan->targetlist)
	{
		TargetEntry	*tle = lfirst(cell);
		TargetEntry *tle_new;
		Oid			type_oid = exprType((Node *) tle->expr);
		int32		type_mod = exprTypmod((Node *) tle->expr);
		Oid			type_coll = exprCollation((Node *) tle->expr);
		char	   *resname = (tle->resname ? pstrdup(tle->resname) : NULL);

		Assert(IsA(tle, TargetEntry));
		for (i=0; i < agg->numCols; i++)
		{
			devtype_info   *dtype;
			Expr		   *varnode;

			if (tle->resno != agg->grpColIdx[i])
				continue;

			dtype = pgstrom_devtype_lookup(type_oid);
			/* grouping key must be a supported data type */
			if (!dtype)
				return false;
			/* data type of the grouping key must have comparison function */
			if (!OidIsValid(dtype->type_cmpfunc) ||
				!pgstrom_devfunc_lookup(dtype->type_cmpfunc,
										InvalidOid))
				return false;
			/* check types that needs special treatment */
			if (type_oid == NUMERICOID)
				has_numeric = true;
			else if ((dtype->type_flags & DEVTYPE_IS_VARLENA) != 0)
				has_varlena = true;

			varnode = (Expr *) makeVar(INDEX_VAR,
									   tle->resno,
									   type_oid,
									   type_mod,
									   type_coll,
									   0);
			tle_new = makeTargetEntry(varnode,
									  list_length(pre_tlist) + 1,
									  resname,
									  tle->resjunk);
			pre_tlist = lappend(pre_tlist, tle_new);
			attr_refs = bms_add_member(attr_refs, tle->resno -
									   FirstLowInvalidHeapAttributeNumber);
			break;
		}
		/* if not a grouping key, NULL is set instead */
		if (i == agg->numCols)
		{
			Const  *cnst = makeNullConst(type_oid, type_mod, type_coll);

			tle_new = makeTargetEntry((Expr *) cnst,
									  list_length(pre_tlist) + 1,
									  resname,
									  tle->resjunk);
			pre_tlist = lappend(pre_tlist, tle_new);
		}
	}

	/* On the next, replace aggregate functions in tlist of Agg node
	 * according to the aggfunc_catalog[] definition.
	 */
	memset(&context, 0, sizeof(gpupreagg_rewrite_context));
	context.agg = agg;
	context.pre_tlist = pre_tlist;
	context.attr_refs = attr_refs;
	context.extra_flags = *p_extra_flags;

	foreach (cell, agg->plan.targetlist)
	{
		TargetEntry	   *oldtle = lfirst(cell);
		TargetEntry	   *newtle = flatCopyTargetEntry(oldtle);
		Oid				type_oid;

		newtle->expr = (Expr *)gpupreagg_rewrite_mutator((Node *)oldtle->expr,
														 &context);
		if (context.gpupreagg_invalid)
			return false;
		type_oid = exprType((Node *)newtle->expr);
		if (type_oid == NUMERICOID)
			has_numeric = true;
		else if (get_typlen(type_oid) < 0)
			has_varlena = true;
		agg_tlist = lappend(agg_tlist, newtle);
	}

	foreach (cell, agg->plan.qual)
	{
		Expr	   *old_expr = lfirst(cell);
		Expr	   *new_expr;
		Oid			type_oid;

		new_expr = (Expr *)gpupreagg_rewrite_mutator((Node *)old_expr,
													 &context);
		if (context.gpupreagg_invalid)
			return false;
		type_oid = exprType((Node *)new_expr);
		if (type_oid == NUMERICOID)
			has_numeric = true;
		else if (get_typlen(type_oid) < 0)
			has_varlena = true;
		agg_quals = lappend(agg_quals, new_expr);
	}
	*p_pre_tlist = context.pre_tlist;
	*p_agg_tlist = agg_tlist;
	*p_agg_quals = agg_quals;
	*p_attr_refs = context.attr_refs;
	*p_extra_flags = context.extra_flags;
	*p_has_numeric = has_numeric;
	*p_has_varlena = has_varlena;
	return true;
}

/*
 * gpupreagg_codegen_qual_eval - code generator of kernel gpupreagg_qual_eval()
 * that check qualifier on individual tuples prior to the job of preagg
 *
 * static bool
 * gpupreagg_qual_eval(__private cl_int *errcode,
 *                     __global kern_parambuf *kparams,
 *                     __global kern_data_store *kds,
 *                     __global kern_data_store *ktoast,
 *                     size_t kds_index);
 */
static char *
gpupreagg_codegen_qual_eval(CustomScan *cscan, GpuPreAggInfo *gpa_info,
							codegen_context *context)
{
	StringInfoData	str;

	/* init context */
	context->param_refs = NULL;
	context->used_vars = NIL;

	initStringInfo(&str);
	appendStringInfo(
        &str,
        "static bool\n"
        "gpupreagg_qual_eval(__private cl_int *errcode,\n"
        "                    __global kern_parambuf *kparams,\n"
        "                    __global kern_data_store *kds,\n"
        "                    __global kern_data_store *ktoast,\n"
        "                    size_t kds_index)\n"
        "{\n");

	if (gpa_info->outer_quals != NIL)
	{
		/*
		 * Generate code for qual evaluation
		 * Note that outer_quals was pulled up from outer plan, thus,
		 * its varnodes are arranged to reference fields on outer
		 * relation. So, it does not need to pay attention for projection,
		 * however, needs to be careful to deal with...
		 */
		char   *expr_code
			= pgstrom_codegen_expression((Node *)gpa_info->outer_quals,
										 context);
		Assert(expr_code != NULL);

		appendStringInfo(
			&str,
			"%s%s\n"
			"  return EVAL(%s);\n",
			pgstrom_codegen_param_declarations(context),
			pgstrom_codegen_var_declarations(context),
			expr_code);
	}
	else
	{
		appendStringInfo(&str, "  return true;\n");
	}
	appendStringInfo(&str, "}\n");

	return str.data;
}

/*
 *  
 *
 * static cl_uint
 * gpupreagg_hashvalue(__private cl_int *errcode,
 *                     __local cl_uint *crc32_table,
 *                     __global kern_data_store *kds,
 *                     __global kern_data_store *ktoast,
 *                     size_t kds_index);
 */
static char *
gpupreagg_codegen_hashvalue(CustomScan *cscan, GpuPreAggInfo *gpa_info,
							codegen_context *context)
{
	StringInfoData	str;
	StringInfoData	decl;
	StringInfoData	body;
	int				i;

	initStringInfo(&str);
	initStringInfo(&decl);
    initStringInfo(&body);
	context->param_refs = NULL;

	appendStringInfo(&decl,
					 "static cl_uint\n"
					 "gpupreagg_hashvalue(__private cl_int *errcode,\n"
					 "                    __local cl_uint *crc32_table,\n"
					 "                    __global kern_data_store *kds,\n"
					 "                    __global kern_data_store *ktoast,\n"
					 "                    size_t kds_index)\n"
					 "{\n");
	appendStringInfo(&body,
					 "  cl_uint hashval;\n"
					 "\n"
					 "  INIT_CRC32C(hashval);\n");

	for (i=0; i < gpa_info->numCols; i++)
	{
		TargetEntry	   *tle;
		AttrNumber		resno = gpa_info->grpColIdx[i];
		devtype_info   *dtype;
		Var			   *var;

		tle = get_tle_by_resno(cscan->scan.plan.targetlist, resno);
		var = (Var *) tle->expr;
		if (!IsA(var, Var) || var->varno != INDEX_VAR)
			elog(ERROR, "Bug? A simple Var node is expected for group key: %s",
				 nodeToString(var));

		/* find a datatype for comparison */
		dtype = pgstrom_devtype_lookup_and_track(var->vartype, context);
		if (!OidIsValid(dtype->type_cmpfunc))
			elog(ERROR, "Bug? type (%u) has no comparison function",
				 var->vartype);

		/* variable declarations */
		appendStringInfo(&decl,
						 "  pg_%s_t keyval_%u"
						 " = pg_%s_vref(kds,ktoast,errcode,%u,kds_index);\n",
						 dtype->type_name, resno,
						 dtype->type_name, resno - 1);

		/* crc32 computing */
		appendStringInfo(
			&body,
			"  hashval = pg_%s_comp_crc32(crc32_table, hashval, keyval_%u);\n",
			dtype->type_name, resno);
	}
	/* no constants should be appear */
	Assert(bms_is_empty(context->param_refs));

	appendStringInfo(&body,
					 "  FIN_CRC32C(hashval);\n");
	appendStringInfo(&decl,
					 "%s\n"
					 "  return hashval;\n"
					 "}\n", body.data);
	pfree(body.data);

	return decl.data;
}

/*
 * gpupreagg_codegen_keycomp - code generator of kernel gpupreagg_keycomp();
 * that compares two records indexed by x_index and y_index in kern_data_store,
 * then returns -1 if X < Y, 0 if X = Y or 1 if X > Y.
 *
 * static cl_int
 * gpupreagg_keycomp(__private cl_int *errcode,
 *                   __global kern_data_store *kds,
 *                   __global kern_data_store *ktoast,
 *                   size_t x_index,
 *                   size_t y_index);
 */
static char *
gpupreagg_codegen_keycomp(CustomScan *cscan, GpuPreAggInfo *gpa_info,
						  codegen_context *context)
{
	StringInfoData	str;
	StringInfoData	decl;
	StringInfoData	body;
	int				i;

	initStringInfo(&str);
	initStringInfo(&decl);
    initStringInfo(&body);
	context->param_refs = NULL;

	for (i=0; i < gpa_info->numCols; i++)
	{
		TargetEntry	   *tle;
		AttrNumber		resno = gpa_info->grpColIdx[i];
		Var			   *var;
		devtype_info   *dtype;
		devfunc_info   *dfunc;

		tle = get_tle_by_resno(cscan->scan.plan.targetlist, resno);
		var = (Var *) tle->expr;
		if (!IsA(var, Var) || var->varno != INDEX_VAR)
			elog(ERROR, "Bug? A simple Var node is expected for group key: %s",
				 nodeToString(var));

		/* find a function to compare this data-type */
		/* find a datatype for comparison */
		dtype = pgstrom_devtype_lookup_and_track(var->vartype, context);
		if (!OidIsValid(dtype->type_cmpfunc))
			elog(ERROR, "Bug? type (%u) has no comparison function",
				 var->vartype);
		dfunc = pgstrom_devfunc_lookup_and_track(dtype->type_cmpfunc,
												 InvalidOid,
												 context);

		/* variable declarations */
		appendStringInfo(&decl,
						 "  pg_%s_t xkeyval_%u;\n"
						 "  pg_%s_t ykeyval_%u;\n",
						 dtype->type_name, resno,
						 dtype->type_name, resno);
		/*
		 * values comparison
		 *
		 * XXX - note that NUMERIC data type is already transformed to
		 * the internal format on projection timing, so not a good idea
		 * to use pg_numeric_vref() here, because it assumes Numeric in
		 * varlena format.
		 */
		appendStringInfo(
			&body,
			"  xkeyval_%u = pg_%s_vref(kds,ktoast,errcode,%u,x_index);\n"
			"  ykeyval_%u = pg_%s_vref(kds,ktoast,errcode,%u,y_index);\n"
			"  if (!xkeyval_%u.isnull && !ykeyval_%u.isnull)\n"
			"  {\n"
			"    comp = pgfn_%s(errcode, xkeyval_%u, ykeyval_%u);\n"
			"    if (!comp.isnull && comp.value != 0)\n"
			"      return comp.value;\n"
			"  }\n"
			"  else if (xkeyval_%u.isnull  && !ykeyval_%u.isnull)\n"
			"    return -1;\n"
			"  else if (!xkeyval_%u.isnull &&  ykeyval_%u.isnull)\n"
			"    return 1;\n",
			resno, dtype->type_name, resno - 1,
			resno, dtype->type_name, resno - 1,
			resno, resno,
			dfunc->func_alias, resno, resno,
			resno, resno,
			resno, resno);
	}
	/* add parameters, if referenced */
	if (context->param_refs)
	{
		char	   *params_decl
			= pgstrom_codegen_param_declarations(context);

		appendStringInfo(&decl, "%s", params_decl);
		pfree(params_decl);
		bms_free(context->param_refs);
	}

	/* make a whole key-compare function */
	appendStringInfo(&str,
					 "static cl_int\n"
					 "gpupreagg_keycomp(__private int *errcode,\n"
					 "                  __global kern_data_store *kds,\n"
					 "                  __global kern_data_store *ktoast,\n"
					 "                  size_t x_index,\n"
					 "                  size_t y_index)\n"
					 "{\n"
					 "%s"	/* variable/params declarations */
					 "%s"	/* definition of pg_int4_t comp */
					 "%s"
					 "  return 0;\n"
					 "}\n",
					 decl.data,
					 gpa_info->numCols > 0 ? "  pg_int4_t comp;\n" : "",
					 body.data);
	pfree(decl.data);
	pfree(body.data);

	return str.data;
}

/*
 * gpupreagg_codegen_local_calc - code generator of gpupreagg_local_calc()
 * kernel function that implements an operation to make partial aggregation
 * on the local memory.
 * The supplied accum is operated by newval, according to resno.
 *
 * gpupreagg_local_calc(__private cl_int *errcode,
 *                      cl_int attnum,
 *                      __local pagg_datum *accum,
 *                      __local pagg_datum *newval);
 */
static inline const char *
aggcalc_method_of_typeoid(Oid type_oid)
{
	switch (type_oid)
	{
		case INT2OID:
			return "SHORT";
		case INT4OID:
		case DATEOID:
			return "INT";
		case INT8OID:
		case TIMEOID:
		case TIMESTAMPOID:
			return "LONG";
		case FLOAT4OID:
			return "FLOAT";
		case FLOAT8OID:
			return "DOUBLE";
		case NUMERICOID:
			return "NUMERIC";
	}
	elog(ERROR, "unexpected partial aggregate data-type");
}

static char *
gpupreagg_codegen_aggcalc(CustomScan *cscan, GpuPreAggInfo *gpa_info,
						  bool is_global_aggcalc, codegen_context *context)
{
	Oid				namespace_oid = get_namespace_oid("pgstrom", false);
	StringInfoData	body;
	const char	   *aggcalc_class;
	const char	   *aggcalc_args;
	ListCell	   *cell;

	initStringInfo(&body);
	if (!is_global_aggcalc)
	{
		appendStringInfo(
			&body,
			"static void\n"
			"gpupreagg_local_calc(__private cl_int *errcode,\n"
			"                     cl_int attnum,\n"
			"                     __local pagg_datum *accum,\n"
			"                     __local pagg_datum *newval)\n"
			"{\n");
		aggcalc_class = "LOCAL";
        aggcalc_args = "errcode,accum,newval";
	}
	else
	{
		appendStringInfo(
			&body,
			"static void\n"
			"gpupreagg_global_calc(__private cl_int *errcode,\n"
			"                      cl_int attnum,\n"
			"                      __global kern_data_store *kds,\n"
			"                      __global kern_data_store *ktoast,\n"
			"                      size_t accum_index,\n"
			"                      size_t newval_index)\n"
			"{\n"
			"  __global char  *accum_isnull;\n"
			"  __global Datum *accum_value;\n"
			"  char            new_isnull;\n"
			"  Datum           new_value;\n"
			"\n"
			"  if (kds->format != KDS_FORMAT_TUPSLOT)\n"
			"  {\n"
			"    STROM_SET_ERROR(errcode,StromError_SanityCheckViolation);\n"
			"    return;\n"
			"  }\n"
			"  accum_isnull = KERN_DATA_STORE_ISNULL(kds,accum_index) + attnum;\n"
			"  accum_value = KERN_DATA_STORE_VALUES(kds,accum_index) + attnum;\n"
			"  new_isnull = *(KERN_DATA_STORE_ISNULL(kds,newval_index) + attnum);\n"
			"  new_value = *(KERN_DATA_STORE_VALUES(kds,newval_index) + attnum);\n"
			"\n");
		aggcalc_class = "GLOBAL";
		aggcalc_args = "errcode,accum_isnull,accum_value,new_isnull,new_value";
	}

	appendStringInfo(
		&body,
		"  switch (attnum)\n"
		"  {\n"
		);
	/* NOTE: The targetList of GpuPreAgg are either Const (as NULL),
	 * Var node (as grouping key), or FuncExpr (as partial aggregate
	 * calculation).
	 */
	foreach (cell, cscan->scan.plan.targetlist)
	{
		TargetEntry	   *tle = lfirst(cell);
		FuncExpr	   *func;
		Oid				type_oid;
		const char	   *func_name;

		if (!IsA(tle->expr, FuncExpr))
		{
			Assert(IsA(tle->expr, Const) || IsA(tle->expr, Var));
			continue;
		}
		func = (FuncExpr *) tle->expr;
		
		if (namespace_oid != get_func_namespace(func->funcid))
		{
			elog(NOTICE, "Bug? function not in pgstrom schema");
			continue;
		}
		func_name = get_func_name(func->funcid);

		if (strcmp(func_name, "nrows") == 0)
		{
			/* nrows() is always int4 */
			appendStringInfo(&body,
							 "  case %d:\n"
							 "    AGGCALC_%s_PADD_%s(%s);\n"
							 "    break;\n",
							 tle->resno - 1,
							 aggcalc_class,
							 aggcalc_method_of_typeoid(INT4OID),
							 aggcalc_args);
		}
		else if (strcmp(func_name, "pmax") == 0)
		{
			Assert(list_length(func->args) == 1);
			type_oid = exprType(linitial(func->args));
			appendStringInfo(&body,
							 "  case %d:\n"
							 "    AGGCALC_%s_PMAX_%s(%s);\n"
							 "    break;\n",
							 tle->resno - 1,
							 aggcalc_class,
							 aggcalc_method_of_typeoid(type_oid),
							 aggcalc_args);
		}
		else if (strcmp(func_name, "pmin") == 0)
		{
			Assert(list_length(func->args) == 1);
			type_oid = exprType(linitial(func->args));
			appendStringInfo(&body,
							 "  case %d:\n"
							 "    AGGCALC_%s_PMIN_%s(%s);\n"
							 "    break;\n",
							 tle->resno - 1,
							 aggcalc_class,
							 aggcalc_method_of_typeoid(type_oid),
							 aggcalc_args);
		}
		else if (strcmp(func_name, "psum") == 0    ||
				 strcmp(func_name, "psum_x2") == 0)
		{
			/* it should never be NULL */
			Assert(list_length(func->args) == 1);
			type_oid = exprType(linitial(func->args));
			appendStringInfo(&body,
							 "  case %d:\n"
							 "    AGGCALC_%s_PADD_%s(%s);\n"
							 "    break;\n",
							 tle->resno - 1,
							 aggcalc_class,
							 aggcalc_method_of_typeoid(type_oid),
							 aggcalc_args);
		}
		else if (strcmp(func_name, "pcov_x") == 0  ||
				 strcmp(func_name, "pcov_y") == 0  ||
				 strcmp(func_name, "pcov_x2") == 0 ||
				 strcmp(func_name, "pcov_y2") == 0 ||
				 strcmp(func_name, "pcov_xy") == 0)
		{
			/* covariance takes only float8 datatype */
			appendStringInfo(&body,
							 "  case %d:\n"
							 "    AGGCALC_%s_PADD_%s(%s);\n"
							 "    break;\n",
							 tle->resno - 1,
							 aggcalc_class,
							 aggcalc_method_of_typeoid(FLOAT8OID),
							 aggcalc_args);
		}
		else
		{
			elog(NOTICE, "Bug? unexpected function: %s", func_name);
		}
	}
	appendStringInfo(
		&body,
		"  default:\n"
		"    break;\n"
		"  }\n"
		"}\n");
	return body.data;
}

/*
 * static void
 * gpupreagg_projection(__private cl_int *errcode,
 *                      __global kern_data_store *kds_in,
 *                      __global kern_data_store *kds_src,
 *                      size_t kds_index);
 */
typedef struct
{
	codegen_context *context;
	const char	   *kds_label;
	const char	   *ktoast_label;
	const char	   *rowidx_label;
	bool			use_temp_int2;
	bool			use_temp_int4;
	bool			use_temp_int8;
	bool			use_temp_float4;
	bool			use_temp_float8x;
	bool			use_temp_float8y;
	bool			use_temp_numeric;
	TargetEntry	   *tle;
} codegen_projection_context;

static void
gpupreagg_codegen_projection_nrows(StringInfo body, FuncExpr *func,
								   codegen_projection_context *pc)
{
	devtype_info   *dtype;
	ListCell	   *cell;

	dtype = pgstrom_devtype_lookup_and_track(INT4OID, pc->context);
	if (!dtype)
		elog(ERROR, "device type lookup failed: %u", INT4OID);

	pc->use_temp_int4 = true;
	if (list_length(func->args) > 0)
	{
		appendStringInfo(body, "  if (");
		foreach (cell, func->args)
		{
			if (cell != list_head(func->args))
				appendStringInfo(body,
								 " &&\n"
								 "      ");
			appendStringInfo(body, "EVAL(%s)",
							 pgstrom_codegen_expression(lfirst(cell),
														pc->context));
		}
		appendStringInfo(body,
						 ")\n"
						 "  {\n"
						 "    temp_int4.isnull = false;\n"
						 "    temp_int4.value = 1;\n"
						 "  }\n"
						 "  else\n"
						 "  {\n"
						 "    temp_int4.isnull = true;\n"
						 "    temp_int4.value = 0;\n"
						 "  }\n");
	}
	else
		appendStringInfo(body,
						 "  temp_int4.isnull = false;\n"
						 "  temp_int4.value = 1;\n");
	appendStringInfo(body,
					 "  pg_%s_vstore(%s,%s,errcode,%u,%s,temp_int4);\n",
					 dtype->type_name,
					 pc->kds_label,
					 pc->ktoast_label,
					 pc->tle->resno - 1,
					 pc->rowidx_label);
}

static void
gpupreagg_codegen_projection_misc(StringInfo body, FuncExpr *func,
								  const char *func_name,
								  codegen_projection_context *pc)
{
	/* Store the original value as-is. If clause is conditional and
	 * false, NULL shall be set. Even if NULL, value fields MUST have
	 * reasonable initial value to the later atomic operation.
	 * In case of PMIN(), NULL takes possible maximum number.
	 */
	Node		   *clause = linitial(func->args);
	Oid				type_oid = exprType(clause);
	devtype_info   *dtype;
	const char	   *temp_val;
	const char	   *max_const;
	const char	   *min_const;
	const char	   *zero_const;

	switch (type_oid)
	{
		case INT2OID:
			/* NOTE: Only 32/64bit width are supported by atomic operation,
			 * thus, we deal with 16bit datum using 32bit field internally.
			 */
			clause = (Node *)
				makeFuncExpr(F_I2TOI4,
							 INT4OID,
							 list_make1(clause),
							 InvalidOid,
							 InvalidOid,
							 COERCE_IMPLICIT_CAST);
			type_oid = INT4OID;
			/* no break here */

		case INT4OID:
		case DATEOID:
			pc->use_temp_int4 = true;
			temp_val = "temp_int4";
			max_const = "INT_MAX";
			min_const = "INT_MIN";
			zero_const = "0";
			break;

		case INT8OID:
		case TIMEOID:
		case TIMESTAMPOID:
			pc->use_temp_int8 = true;
            temp_val = "temp_int8";
            max_const = "LONG_MAX";
            min_const = "LONG_MIN";
            zero_const = "0";
			break;

		case FLOAT4OID:
			pc->use_temp_float4 = true;
			temp_val = "temp_float4";
			max_const = "FLT_MAX";
			min_const = "-FLT_MAX";
			zero_const = "0.0";
			break;

		case FLOAT8OID:
			pc->use_temp_float8x = true;
			temp_val = "temp_float8x";
			max_const = "DBL_MAX";
			min_const = "-DBL_MIN";
			zero_const = "0.0";
			break;

		case NUMERICOID:
			pc->use_temp_numeric = true;
			temp_val = "temp_numeric";
			max_const = "PG_NUMERIC_MAX";
			min_const = "PG_NUMERIC_MIN";
			zero_const = "PG_NUMERIC_ZERO";
			break;

		default:
			elog(ERROR, "Bug? device type %s is not expected",
				 format_type_be(type_oid));
	}
	dtype = pgstrom_devtype_lookup_and_track(type_oid, pc->context);
	if (!dtype)
		elog(ERROR, "device type lookup failed: %u", type_oid);

	appendStringInfo(body,
					 "  %s = %s;\n"
					 "  if (%s.isnull)\n"
					 "    %s.value = ",
					 temp_val,
					 pgstrom_codegen_expression(clause, pc->context),
					 temp_val,
					 temp_val);
	if (strcmp(func_name, "pmin") == 0)
		appendStringInfo(body, "%s;\n", max_const);
	else if (strcmp(func_name, "pmax") == 0)
		appendStringInfo(body, "%s;\n", min_const);
	else if (strcmp(func_name, "psum") == 0)
		appendStringInfo(body, "%s;\n", zero_const);
	else
		elog(ERROR, "unexpected partial aggregate function: %s", func_name);

	appendStringInfo(body,
					 "  pg_%s_vstore(%s,%s,errcode,%u,%s,%s);\n",
					 dtype->type_name,
					 pc->kds_label,
					 pc->ktoast_label,
					 pc->tle->resno - 1,
					 pc->rowidx_label,
					 temp_val);
}

static void
gpupreagg_codegen_projection_psum_x2(StringInfo body, FuncExpr *func,
									 codegen_projection_context *pc)
{
	Node		   *clause = linitial(func->args);
	devtype_info   *dtype;
	devfunc_info   *dfunc;
	const char	   *temp_label;
	const char	   *zero_label;

	if (exprType(clause) == FLOAT8OID)
	{
		pc->use_temp_float8x = true;
		dtype = pgstrom_devtype_lookup_and_track(FLOAT8OID, pc->context);
		if (!dtype)
			elog(ERROR, "device type lookup failed: %u", FLOAT8OID);
		dfunc = pgstrom_devfunc_lookup_and_track(F_FLOAT8MUL, pc->context);
		if (!dtype)
			elog(ERROR, "device function lookup failed: %u", F_FLOAT8MUL);
		temp_label = "temp_float8x";
		zero_label = "0.0";
	}
	else if (exprType(clause) == NUMERICOID)
	{
		pc->use_temp_numeric = true;
		dtype = pgstrom_devtype_lookup_and_track(NUMERICOID, pc->context);
		if (!dtype)
			elog(ERROR, "device type lookup failed: %u", NUMERICOID);
		dfunc = pgstrom_devfunc_lookup_and_track(F_NUMERIC_MUL, pc->context);
		if (!dtype)
			elog(ERROR, "device function lookup failed: %u", F_NUMERIC_MUL);
		temp_label = "temp_numeric";
		zero_label = "PG_NUMERIC_ZERO";
	}
	else
		elog(ERROR, "Bug? psum_x2 expect float8 or numeric");

	appendStringInfo(
		body,
		"  %s = %s;\n"
		"  if (%s.isnull)\n"
		"    %s.value = %s;\n"
		"  pg_%s_vstore(%s,%s,errcode,%u,%s,\n"
		"               pgfn_%s(errcode, %s, %s));\n",
		temp_label,
		pgstrom_codegen_expression(clause, pc->context),
		temp_label,
		temp_label,
		zero_label,
		dtype->type_name,
		pc->kds_label,
		pc->ktoast_label,
		pc->tle->resno - 1,
		pc->rowidx_label,
		dfunc->func_alias,
		temp_label,
		temp_label);
}

static void
gpupreagg_codegen_projection_corr(StringInfo body, FuncExpr *func,
								  const char *func_name,
								  codegen_projection_context *pc)
{
	devfunc_info   *dfunc;
	devtype_info   *dtype;
	Node		   *filter = linitial(func->args);
	Node		   *x_clause = lsecond(func->args);
	Node		   *y_clause = lthird(func->args);

	pc->use_temp_float8x = true;
	pc->use_temp_float8y = true;

	if (IsA(filter, Const))
	{
		Const  *cons = (Const *) filter;
		if (cons->consttype == BOOLOID &&
			!cons->constisnull &&
			DatumGetBool(cons->constvalue))
			filter = NULL;		/* no filter, actually */
	}

	appendStringInfo(
		body,
		"  temp_float8x = %s;\n"
		"  temp_float8y = %s;\n",
		pgstrom_codegen_expression(x_clause, pc->context),
		pgstrom_codegen_expression(y_clause, pc->context));
	appendStringInfo(
		body,
		"  if (temp_float8x.isnull ||\n"
		"      temp_float8y.isnull");
	if (filter)
		appendStringInfo(
			body,
			" ||\n"
			"      !EVAL(%s)",
			pgstrom_codegen_expression(filter, pc->context));

	appendStringInfo(
		body,
		")\n"
		"  {\n"
		"    temp_float8x.isnull = true;\n"
		"    temp_float8x.value = 0.0;\n"
		"  }\n");

	/* initial value according to the function */
	if (strcmp(func_name, "pcov_y") == 0)
	{
		appendStringInfo(
			body,
			"  else\n"
			"    temp_float8x = temp_float8y;\n");
	}
	else if (strcmp(func_name, "pcov_x2") == 0)
	{
		dfunc = pgstrom_devfunc_lookup_and_track(F_FLOAT8MUL, pc->context);
		appendStringInfo(
			body,
			"  else\n"
			"    temp_float8x = pgfn_%s(errcode,\n"
			"                           temp_float8x,\n"
			"                           temp_float8x);\n",
			dfunc->func_name);
	}
	else if (strcmp(func_name, "pcov_y2") == 0)
	{
		dfunc = pgstrom_devfunc_lookup_and_track(F_FLOAT8MUL, pc->context);
		appendStringInfo(
			body,
			"  else\n"
			"    temp_float8x = pgfn_%s(errcode,\n"
			"                           temp_float8y,\n"
			"                           temp_float8y);\n",
			dfunc->func_alias);
	}
	else if (strcmp(func_name, "pcov_xy") == 0)
	{
		dfunc = pgstrom_devfunc_lookup_and_track(F_FLOAT8MUL, pc->context);
		appendStringInfo(
			body,
			"  else\n"
			"    temp_float8x = pgfn_%s(errcode,\n"
			"                           temp_float8x,\n"
			"                           temp_float8y);\n",
			dfunc->func_alias);
	}
	else if (strcmp(func_name, "pcov_x") != 0)
		elog(ERROR, "unexpected partial covariance function: %s",
			 func_name);

	dtype = pgstrom_devtype_lookup_and_track(FLOAT8OID, pc->context);
	appendStringInfo(
		body,
		"  if (temp_float8x.isnull)\n"
		"    temp_float8x.value = 0.0;\n"
		"  pg_%s_vstore(%s,%s,errcode,%u,%s,temp_float8x);\n",
		dtype->type_name,
		pc->kds_label,
		pc->ktoast_label,
		pc->tle->resno - 1,
		pc->rowidx_label);
}

static char *
gpupreagg_codegen_projection(CustomScan *cscan, GpuPreAggInfo *gpa_info,
							 codegen_context *context)
{
	Oid				namespace_oid = get_namespace_oid("pgstrom", false);
	List		   *targetlist = cscan->scan.plan.targetlist;
	StringInfoData	str;
	StringInfoData	decl1;
	StringInfoData	decl2;
    StringInfoData	body;
	ListCell	   *cell;
	Bitmapset	   *attr_refs = NULL;
	devtype_info   *dtype;
	Plan		   *outer_plan;
	struct varlena *vl_datum;
	Const		   *kparam_0;
	cl_char		   *gpagg_atts;
	Size			length;
	codegen_projection_context pc;

	/* init projection context */
	memset(&pc, 0, sizeof(codegen_projection_context));
	pc.kds_label = "kds_src";
	pc.ktoast_label = "kds_in";
	pc.rowidx_label = "rowidx_out";
	pc.context = context;


	initStringInfo(&str);
	initStringInfo(&decl1);
	initStringInfo(&decl2);
	initStringInfo(&body);
	context->param_refs = NULL;

	/*
	 * construction of kparam_0 - that is an array of cl_char, to inform
	 * kernel which fields are grouping-key, or aggregate function or not.
	 */
	kparam_0 = (Const *) linitial(context->used_params);
	length = VARHDRSZ + sizeof(cl_char) * list_length(targetlist);
	vl_datum = palloc0(length);
	SET_VARSIZE(vl_datum, length);
	kparam_0->constvalue = PointerGetDatum(vl_datum);
	kparam_0->constisnull = false;
	gpagg_atts = (cl_char *)VARDATA(vl_datum);

	foreach (cell, targetlist)
	{
		pc.tle = lfirst(cell);

		if (IsA(pc.tle->expr, Var))
		{
			Var	   *var = (Var *) pc.tle->expr;

			Assert(var->varno == INDEX_VAR);
			Assert(var->varattno > 0);
			attr_refs = bms_add_member(attr_refs, var->varattno -
									   FirstLowInvalidHeapAttributeNumber);
			dtype = pgstrom_devtype_lookup_and_track(var->vartype, context);
			appendStringInfo(
				&body,
				"  /* projection for resource %u */\n"
				"  pg_%s_vstore(%s,%s,errcode,%u,%s,KVAR_%u);\n",
				pc.tle->resno - 1,
				dtype->type_name,
				pc.kds_label,
				pc.ktoast_label,
				pc.tle->resno - 1,
				pc.rowidx_label,
				var->varattno);
			/* track usage of this field */
			gpagg_atts[pc.tle->resno - 1] = GPUPREAGG_FIELD_IS_GROUPKEY;
		}
		else if (IsA(pc.tle->expr, Const))
		{
			/*
			 * Assignmnet of NULL value
			 *
			 * NOTE: we assume constant never appears on both of grouping-
			 * keys and aggregated function (as literal), so we assume
			 * target-entry with Const always represents junk fields.
			 */
			Assert(((Const *) pc.tle->expr)->constisnull);
			appendStringInfo(
				&body,
				"  /* projection for resource %u */\n"
				"  pg_common_vstore(%s,%s,errcode,%u,%s,true);\n",
				pc.tle->resno - 1,
				pc.kds_label,
				pc.ktoast_label,
				pc.tle->resno - 1,
				pc.rowidx_label);
		}
		else if (IsA(pc.tle->expr, FuncExpr))
		{
			FuncExpr   *func = (FuncExpr *) pc.tle->expr;
			const char *func_name;

			appendStringInfo(&body,
							 "  /* projection for resource %u */\n",
							 pc.tle->resno - 1);
			if (namespace_oid != get_func_namespace(func->funcid))
				elog(ERROR, "Bug? unexpected FuncExpr: %s",
					 nodeToString(func));

			pull_varattnos((Node *)func, INDEX_VAR, &attr_refs);

			func_name = get_func_name(func->funcid);
			if (strcmp(func_name, "nrows") == 0)
				gpupreagg_codegen_projection_nrows(&body, func, &pc);
			else if (strcmp(func_name, "pmax") == 0 ||
					 strcmp(func_name, "pmin") == 0 ||
					 strcmp(func_name, "psum") == 0)
				gpupreagg_codegen_projection_misc(&body, func, func_name, &pc);
			else if (strcmp(func_name, "psum_x2") == 0)
<<<<<<< HEAD
				gpupreagg_codegen_projection_psum_x2(&body, func, &pc);
=======
			{
				const char *temp_label;

				clause = linitial(func->args);
				if (exprType((Node *)clause) == FLOAT8OID)
				{
					use_temp_float8x = true;
					dfunc = pgstrom_devfunc_lookup_and_track(F_FLOAT8MUL,
															 InvalidOid,
															 context);
					dtype = pgstrom_devtype_lookup_and_track(FLOAT8OID,
															 context);
					appendStringInfo(
						&body, "  temp_float8x = %s;\n",
						pgstrom_codegen_expression((Node *)clause, context));
					temp_label = "temp_float8x";
				}
				else if (exprType((Node *)clause) == NUMERICOID)
				{
					use_temp_numeric = true;
					dfunc = pgstrom_devfunc_lookup_and_track(F_NUMERIC_MUL,
															 InvalidOid,
															 context);
					dtype = pgstrom_devtype_lookup_and_track(NUMERICOID,
															 context);
					appendStringInfo(
						&body, "  temp_numeric = %s;\n",
						pgstrom_codegen_expression((Node *)clause, context));
					temp_label = "temp_numeric";
				}
				else
					elog(ERROR, "Bug? psum_x2 expect float8 or numeric");

				appendStringInfo(
					&body,
					"  pg_%s_vstore(%s,%s,errcode,%u,%s,\n"
					"               pgfn_%s(errcode, %s, %s));\n",
					dtype->type_name,
					kds_label,
					ktoast_label,
					tle->resno - 1,
					rowidx_label,
					dfunc->func_alias,
					temp_label,
					temp_label);
			}
>>>>>>> 3c2e067f
			else if (strcmp(func_name, "pcov_x") == 0 ||
					 strcmp(func_name, "pcov_y") == 0 ||
					 strcmp(func_name, "pcov_x2") == 0 ||
					 strcmp(func_name, "pcov_y2") == 0 ||
					 strcmp(func_name, "pcov_xy") == 0)
<<<<<<< HEAD
				gpupreagg_codegen_projection_corr(&body, func, func_name, &pc);
			else
=======
			{
				Expr   *filter = linitial(func->args);
				Expr   *x_clause = lsecond(func->args);
				Expr   *y_clause = lthird(func->args);

				use_temp_float8x = use_temp_float8y = true;

				if (IsA(filter, Const))
				{
					Const  *cons = (Const *) filter;
					if (cons->consttype == BOOLOID &&
						!cons->constisnull &&
						DatumGetBool(cons->constvalue))
						filter = NULL;	/* no filter, actually */
				}
				appendStringInfo(
					&body,
					"  temp_float8x = %s;\n"
					"  temp_float8y = %s;\n",
					pgstrom_codegen_expression((Node *) x_clause, context),
					pgstrom_codegen_expression((Node *) y_clause, context));
				appendStringInfo(
					&body,
					"  if (temp_float8x.isnull ||\n"
					"      temp_float8y.isnull");
				if (filter)
					appendStringInfo(
						&body,
						" ||\n"
						"      !EVAL(%s)",
						pgstrom_codegen_expression((Node *) filter, context));
				appendStringInfo(
					&body,
					")\n"
					"  {\n"
					"    temp_float8x.isnull = true;\n"
					"    temp_float8x.value = 0.0;\n"
					"  }\n");
				/* initial value according to the function */
				if (strcmp(func_name, "pcov_y") == 0)
				{
					appendStringInfo(
						&body,
						"  else\n"
						"    temp_float8x = temp_float8y;\n");
				}
				else if (strcmp(func_name, "pcov_x2") == 0)
				{
					dfunc = pgstrom_devfunc_lookup_and_track(F_FLOAT8MUL,
															 InvalidOid,
															 context);
					appendStringInfo(
						&body,
						"  else\n"
						"    temp_float8x = pgfn_%s(errcode,\n"
						"                           temp_float8x,\n"
						"                           temp_float8x);\n",
						dfunc->func_name);
				}
				else if (strcmp(func_name, "pcov_y2") == 0)
				{
					dfunc = pgstrom_devfunc_lookup_and_track(F_FLOAT8MUL,
															 InvalidOid,
                                                             context);
					appendStringInfo(
						&body,
						"  else\n"
						"    temp_float8x = pgfn_%s(errcode,\n"
						"                           temp_float8y,\n"
						"                           temp_float8y);\n",
						dfunc->func_alias);
				}
				else if (strcmp(func_name, "pcov_xy") == 0)
				{
					dfunc = pgstrom_devfunc_lookup_and_track(F_FLOAT8MUL,
															 InvalidOid,
                                                             context);
					appendStringInfo(
						&body,
						"  else\n"
						"    temp_float8x = pgfn_%s(errcode,\n"
						"                           temp_float8x,\n"
						"                           temp_float8y);\n",
						dfunc->func_alias);
				}
				else if (strcmp(func_name, "pcov_x") != 0)
					elog(ERROR, "unexpected partial covariance function: %s",
						 func_name);

				dtype = pgstrom_devtype_lookup_and_track(FLOAT8OID, context);
				appendStringInfo(
					&body,
					"  pg_%s_vstore(%s,%s,errcode,%u,%s,temp_float8x);\n",
					dtype->type_name,
					kds_label,
					ktoast_label,
					tle->resno - 1,
					rowidx_label);
			}
			else 
>>>>>>> 3c2e067f
				elog(ERROR, "Bug? unexpected partial aggregate function: %s",
					 func_name);
			/* track usage of this field */
			gpagg_atts[pc.tle->resno - 1] = GPUPREAGG_FIELD_IS_AGGFUNC;
		}
		else
			elog(ERROR, "bug? unexpected node type: %s",
				 nodeToString(pc.tle->expr));
	}

	/*
	 * Declaration of variables
	 */
	outer_plan = outerPlan(cscan);
	if (gpa_info->outer_bulkload)
	{
		const char *saved_kds_label = context->kds_label;
		const char *saved_kds_index_label = context->kds_index_label;
		char	   *temp;

		context->kds_label = "kds_in";
		context->kds_index_label = "rowidx_in";

		temp = pgstrom_codegen_bulk_var_declarations(context,
													 outer_plan,
													 attr_refs);
		appendStringInfo(&decl1, "%s", temp);
		pfree(temp);

		context->kds_label = saved_kds_label;
		context->kds_index_label = saved_kds_index_label;
	}
	else
	{
		foreach (cell, outer_plan->targetlist)
		{
			TargetEntry	*tle = lfirst(cell);
			int		x = tle->resno - FirstLowInvalidHeapAttributeNumber;
			Oid		type_oid;

			if (!bms_is_member(x, attr_refs))
				continue;
			type_oid = exprType((Node *) tle->expr);
			dtype = pgstrom_devtype_lookup_and_track(type_oid, context);
			appendStringInfo(
				&decl1,
				"  pg_%s_t KVAR_%u"
				" = pg_%s_vref(kds_in,ktoast,errcode,%u,rowidx_in);\n",
				dtype->type_name,
				tle->resno,
				dtype->type_name,
				tle->resno - 1);
		}
	}

	/* declaration of parameter reference */
	if (context->param_refs)
	{
		char	   *params_decl
			= pgstrom_codegen_param_declarations(context);

		appendStringInfo(&decl2, "%s", params_decl);
		pfree(params_decl);
		bms_free(context->param_refs);
	}

	/* declaration of other temp variables */
	if (pc.use_temp_int2)
		appendStringInfo(&decl1, "  pg_int2_t temp_int2;\n");
	if (pc.use_temp_int4)
		appendStringInfo(&decl1, "  pg_int4_t temp_int4;\n");
	if (pc.use_temp_int8)
		appendStringInfo(&decl1, "  pg_int8_t temp_int8;\n");
	if (pc.use_temp_float4)
		appendStringInfo(&decl1, "  pg_float4_t temp_float4;\n");
	if (pc.use_temp_float8x)
		appendStringInfo(&decl1, "  pg_float8_t temp_float8x;\n");
	if (pc.use_temp_float8y)
		appendStringInfo(&decl1, "  pg_float8_t temp_float8y;\n");
	if (pc.use_temp_numeric)
		appendStringInfo(&decl1, "  pg_numeric_t temp_numeric;\n");

	appendStringInfo(
		&str,
		"static void\n"
		"gpupreagg_projection(__private cl_int *errcode,\n"
		"            __global kern_parambuf *kparams,\n"
		"            __global kern_data_store *kds_in,\n"
		"            __global kern_data_store *kds_src,\n"
		"            __global void *ktoast,\n"
		"            size_t rowidx_in, size_t rowidx_out)\n"
		"{\n"
		"%s"
		"%s"
		"\n"
		"%s"
		"}\n",
		decl2.data,
		decl1.data,
		body.data);

	return str.data;
}

static char *
gpupreagg_codegen(CustomScan *cscan, GpuPreAggInfo *gpa_info,
				  codegen_context *context)
{
	StringInfoData	str;
	const char	   *fn_qualeval;
	const char	   *fn_hashvalue;
	const char	   *fn_keycomp;
	const char	   *fn_local_calc;
	const char	   *fn_global_calc;
	const char	   *fn_projection;

	/*
	 * System constants of GpuPreAgg:
	 * KPARAM_0 is an array of cl_char to inform which field is grouping
	 * keys, or target of (partial) aggregate function.
	 */
	context->used_params = list_make1(makeNullConst(BYTEAOID, -1, InvalidOid));
	context->type_defs = list_make1(pgstrom_devtype_lookup(BYTEAOID));

	/* generate a qual evaluation function */
	fn_qualeval = gpupreagg_codegen_qual_eval(cscan, gpa_info, context);
	/* generate gpupreagg_hashvalue function */
	fn_hashvalue = gpupreagg_codegen_hashvalue(cscan, gpa_info, context);
	/* generate a key comparison function */
	fn_keycomp = gpupreagg_codegen_keycomp(cscan, gpa_info, context);
	/* generate a gpupreagg_local_calc function */
	fn_local_calc = gpupreagg_codegen_aggcalc(cscan, gpa_info, false, context);
	/* generate a gpupreagg_global_calc function */
	fn_global_calc = gpupreagg_codegen_aggcalc(cscan, gpa_info, true, context);
	/* generate an initial data loading function */
	fn_projection = gpupreagg_codegen_projection(cscan, gpa_info, context);

	/* OK, add type/function declarations */
	initStringInfo(&str);
	appendStringInfo(&str,
					 "%s\n"		/* function declarations */
					 "%s\n"		/* gpupreagg_qual_eval() */
					 "%s\n"		/* gpupreagg_hashvalue() */
					 "%s\n"		/* gpupreagg_keycomp() */
					 "%s\n"		/* gpupreagg_local_calc() */
					 "%s\n"		/* gpupreagg_global_calc() */
					 "%s\n",	/* gpupreagg_projection() */
					 pgstrom_codegen_func_declarations(context),
					 fn_qualeval,
					 fn_hashvalue,
					 fn_keycomp,
					 fn_local_calc,
					 fn_global_calc,
					 fn_projection);
	return str.data;
}

/*
 * pgstrom_try_insert_gpupreagg
 *
 * Entrypoint of the gpupreagg. It checks whether the supplied Aggregate node
 * is consists of all supported expressions.
 */
void
pgstrom_try_insert_gpupreagg(PlannedStmt *pstmt, Agg *agg)
{
	CustomScan	   *cscan;
	GpuPreAggInfo	gpa_info;
	Sort		   *sort_node;
	Plan		   *outer_node;
	Plan		   *alter_node;
	List		   *pre_tlist = NIL;
	List		   *agg_quals = NIL;
	List		   *agg_tlist = NIL;
	Bitmapset	   *attr_refs = NULL;
	List		   *outer_quals = NIL;
	bool			has_numeric = false;
	bool			has_varlena = false;
	ListCell	   *cell;
	AggStrategy		new_agg_strategy;
	AggClauseCosts	agg_clause_costs;
	Plan			newcost_agg;
	Plan			newcost_sort;
	Plan			newcost_gpreagg;
	int				extra_flags = DEVKERNEL_NEEDS_GPUPREAGG;
	bool			outer_bulkload = false;
	codegen_context context;

	/* nothing to do, if feature is turned off */
	if (!pgstrom_enabled() || !enable_gpupreagg)
		return;

	/* Try to construct target-list of both Agg and GpuPreAgg node.
	 * If unavailable to construct, it indicates this aggregation
	 * does not support partial aggregation.
	 */
	if (!gpupreagg_rewrite_expr(agg,
								&agg_tlist,
								&agg_quals,
								&pre_tlist,
								&attr_refs,
								&extra_flags,
								&has_numeric,
								&has_varlena))
		return;

	/*
	 * cost estimation of aggregate clauses
	 */
	memset(&agg_clause_costs, 0, sizeof(AggClauseCosts));
	count_agg_clauses(NULL, (Node *) agg_tlist, &agg_clause_costs);
	count_agg_clauses(NULL, (Node *) agg_quals, &agg_clause_costs);

	/* be compiler quiet */
	memset(&newcost_agg,     0, sizeof(Plan));
	memset(&newcost_sort,    0, sizeof(Plan));
	memset(&newcost_gpreagg, 0, sizeof(Plan));

	if (agg->aggstrategy != AGG_SORTED)
	{
		/*
		 * If this aggregate strategy is either plain or hash, we don't
		 * need to pay attention something complicated.
		 * Just inject GpuPreAgg under the Agg node, because Agg does not
		 * expect order of input stream.
		 */
		sort_node = NULL;
		outer_node = outerPlan(agg);
		alter_node = gpuscan_try_replace_relscan(outer_node,
												 pstmt->rtable,
												 attr_refs,
												 &outer_quals);
		if (alter_node)
		{
			outer_node = alter_node;
			outer_bulkload = true;
		}
		new_agg_strategy = agg->aggstrategy;
	}
	else if (IsA(outerPlan(agg), Sort))
	{
		/*
		 * If this aggregation expects the input stream is already sorted
		 * and Sort node is connected below, it makes sense to reduce
		 * number of rows to be processed by Sort, not only Agg.
		 * So, we try to inject GpuPreAgg prior to the Sort node.
		 */
		sort_node = (Sort *)outerPlan(agg);
		outer_node = outerPlan(sort_node);
		alter_node = gpuscan_try_replace_relscan(outer_node,
												 pstmt->rtable,
												 attr_refs,
												 &outer_quals);
		if (alter_node)
		{
			outer_node = alter_node;
			outer_bulkload = true;
		}
		new_agg_strategy = agg->aggstrategy;
	}
	else
	{
		Size	hashentrysize;

		/*
		 * Elsewhere, outer-plan of Agg is not Sort even though its strategy
		 * is AGG_SORTED (it is likely index aware scan to ensure order of
		 * input stream). In this case, we try to replace this Agg by
		 * alternative Agg with AGG_HASHED strategy that takes underlying
		 * GpuPreAgg node.
		 */
		sort_node = NULL;
		outer_node = outerPlan(agg);
		alter_node = gpuscan_try_replace_relscan(outer_node,
												 pstmt->rtable,
												 attr_refs,
												 &outer_quals);
		if (alter_node)
		{
			outer_node = alter_node;
			outer_bulkload = true;
		}
		new_agg_strategy = AGG_HASHED;

		/*
		 * NOTE: all the supported aggregate functions are available to
		 * aggregate values with both of hashed and sorted basis.
		 * So, we switch the strategy of Agg without checks.
		 * This assumption may change in the future version, but not now.
		 * All we need to check is over-consumption of local memory.
		 * If estimated amount of local memory usage is larger than
		 * work_mem, it is a case we should give up.
		 * (See the logic in choose_hashed_grouping)
		 */
		hashentrysize = (MAXALIGN(sizeof(MinimalTupleData)) +
						 MAXALIGN(agg->plan.plan_width) +
						 agg_clause_costs.transitionSpace +
						 hash_agg_entry_size(agg_clause_costs.numAggs));
		if (hashentrysize * agg->plan.plan_rows > work_mem * 1024L)
			return;
	}

	/*
	 * Estimate the cost if GpuPreAgg would be injected, and determine
	 * which plan is cheaper, unless pg_strom.debug_force_gpupreagg is
	 * not turned on.
	 */
	cost_gpupreagg(agg, sort_node, outer_node,
				   new_agg_strategy,
				   pre_tlist,
				   &agg_clause_costs,
				   &newcost_agg,
				   &newcost_sort,
				   &newcost_gpreagg);
	if (!debug_force_gpupreagg &&
		agg->plan.total_cost <= newcost_agg.total_cost)
		return;

	/*
	 * OK, let's construct GpuPreAgg node then inject it.
	 */
	cscan = makeNode(CustomScan);
	cscan->scan.plan.startup_cost = newcost_gpreagg.startup_cost;
	cscan->scan.plan.total_cost   = newcost_gpreagg.total_cost;
	cscan->scan.plan.plan_rows    = newcost_gpreagg.plan_rows;
	cscan->scan.plan.plan_width   = newcost_gpreagg.plan_width;
	cscan->scan.plan.targetlist   = pre_tlist;
	cscan->scan.plan.qual         = NIL;
	cscan->scan.scanrelid         = 0;
	cscan->flags                  = 0;
	cscan->methods                = &gpupreagg_scan_methods;
	foreach (cell, outer_node->targetlist)
	{
		TargetEntry *tle = lfirst(cell);
		TargetEntry	*ps_tle;
		Var		   *varnode;

		varnode = makeVar(OUTER_VAR,
						  tle->resno,
						  exprType((Node *) tle->expr),
						  exprTypmod((Node *) tle->expr),
						  exprCollation((Node *) tle->expr),
						  0);
		ps_tle = makeTargetEntry((Expr *) varnode,
								 list_length(cscan->custom_ps_tlist) + 1,
								 tle->resname ? pstrdup(tle->resname) : NULL,
								 tle->resjunk);
		cscan->custom_ps_tlist = lappend(cscan->custom_ps_tlist, ps_tle);
	}
	outerPlan(cscan)              = outer_node;

	/* also set up private information */
	memset(&gpa_info, 0, sizeof(GpuPreAggInfo));
	gpa_info.numCols        = agg->numCols;
	gpa_info.grpColIdx      = pmemcpy(agg->grpColIdx,
									  sizeof(AttrNumber) * agg->numCols);
	gpa_info.outer_quals    = outer_quals;
	gpa_info.outer_bulkload = outer_bulkload;
	gpa_info.num_groups     = Max(agg->plan.plan_rows, 1.0);
	gpa_info.outer_quals    = outer_quals;

	/*
	 * construction of the kernel code according to the target-list
	 * and qualifiers (pulled-up from outer plan).
	 */
	pgstrom_init_codegen_context(&context);
	gpa_info.kern_source = gpupreagg_codegen(cscan, &gpa_info, &context);
	gpa_info.extra_flags = extra_flags | context.extra_flags |
		(!devprog_enable_optimize ? DEVKERNEL_DISABLE_OPTIMIZE : 0);
	gpa_info.used_params = context.used_params;
	pull_varattnos((Node *)context.used_vars,
				   INDEX_VAR,
				   &gpa_info.outer_attrefs);
	foreach (cell, cscan->scan.plan.targetlist)
	{
		TargetEntry	   *tle = lfirst(cell);

		if (IsA(tle->expr, Const))
			continue;
		gpa_info.tlist_attrefs =
			bms_add_member(gpa_info.tlist_attrefs, tle->resno -
						   FirstLowInvalidHeapAttributeNumber);
	}
	gpa_info.has_numeric = has_numeric;
	gpa_info.has_varlena = has_varlena;
	form_gpupreagg_info(cscan, &gpa_info);

	/*
	 * OK, let's inject GpuPreAgg and update the cost values.
	 */
	if (!sort_node)
		outerPlan(agg) = &cscan->scan.plan;
	else
	{
		sort_node->plan.startup_cost = newcost_sort.startup_cost;
		sort_node->plan.total_cost   = newcost_sort.total_cost;
		sort_node->plan.plan_rows    = newcost_sort.plan_rows;
		sort_node->plan.plan_width   = newcost_sort.plan_width;
		sort_node->plan.targetlist   = expr_fixup_varno(pre_tlist,
														INDEX_VAR,
														OUTER_VAR);
		outerPlan(sort_node) = &cscan->scan.plan;
	}
	agg->plan.startup_cost = newcost_agg.startup_cost;
	agg->plan.total_cost   = newcost_agg.total_cost;
	agg->plan.plan_rows    = newcost_agg.plan_rows;
	agg->plan.plan_width   = newcost_agg.plan_width;
	agg->plan.targetlist = agg_tlist;
	agg->plan.qual = agg_quals;
	agg->aggstrategy = new_agg_strategy;
}

bool
pgstrom_plan_is_gpupreagg(const Plan *plan)
{
	if (IsA(plan, CustomScan) &&
		((CustomScan *) plan)->methods == &gpupreagg_scan_methods)
		return true;
	return false;
}

static Node *
gpupreagg_create_scan_state(CustomScan *cscan)
{
	GpuPreAggState *gpas = palloc0(sizeof(GpuPreAggState));

	NodeSetTag(gpas, T_CustomScanState);
	gpas->css.methods = &gpupreagg_exec_methods;

	return (Node *) gpas;
}

static void
gpupreagg_begin(CustomScanState *node, EState *estate, int eflags)
{
	GpuPreAggState *gpas = (GpuPreAggState *) node;
	PlanState	   *ps = &node->ss.ps;
	CustomScan	   *cscan = (CustomScan *) ps->plan;
	GpuPreAggInfo  *gpa_info = deform_gpupreagg_info(cscan);
	int				outer_width;
	Const		   *kparam_0;

	/*
	 * initialize own child expression
	 */
	gpas->outer_quals = (List *)
		ExecInitExpr((Expr *) gpa_info->outer_quals, ps);

	/*
	 * initialize child node
	 */
	outerPlanState(gpas) = ExecInitNode(outerPlan(cscan), estate, eflags);
	gpas->outer_bulkload =
		(!pgstrom_debug_bulkload_enabled ? false : gpa_info->outer_bulkload);
	gpas->outer_done = false;
	gpas->outer_overflow = NULL;

	outer_width = outerPlanState(gpas)->plan->plan_width;
	gpas->num_groups = gpa_info->num_groups;
	gpas->ntups_per_page =
		((double)(BLCKSZ - MAXALIGN(SizeOfPageHeaderData))) /
		((double)(sizeof(ItemIdData) +
				  sizeof(HeapTupleHeaderData) + outer_width));

	/*
	 * initialize result tuple type and projection info
	 */
	if (gpas->outer_bulkload)
	{
		CustomScanState *ocss = (CustomScanState *) outerPlanState(gpas);

		Assert(IsA(ocss, CustomScanState));
		gpas->bulk_proj = ocss->ss.ps.ps_ProjInfo;
		gpas->bulk_slot = ocss->ss.ss_ScanTupleSlot;
	}

	/*
	 * construction of kern_parambuf template; including system param of
	 * GPUPREAGG_FIELD_IS_* array.
	 * NOTE: we don't modify gpreagg->used_params here, so no need to
	 * make a copy.
	 */
	Assert(list_length(gpa_info->used_params) >= 1);
	kparam_0 = (Const *) linitial(gpa_info->used_params);
	Assert(IsA(kparam_0, Const) &&
		   kparam_0->consttype == BYTEAOID &&
		   !kparam_0->constisnull);
	gpas->kparams = pgstrom_create_kern_parambuf(gpa_info->used_params,
												 ps->ps_ExprContext);
	/*
	 * Setting up kernel program and message queue
	 */
	gpas->kern_source = gpa_info->kern_source;
	gpas->dprog_key = pgstrom_get_devprog_key(gpa_info->kern_source,
											  gpa_info->extra_flags);
	pgstrom_track_object((StromObject *)gpas->dprog_key, 0);
	gpas->mqueue = pgstrom_create_queue();
	pgstrom_track_object(&gpas->mqueue->sobj, 0);

	/*
	 * init misc stuff
	 */
	gpas->local_reduction = true;	/* tentative */
	gpas->has_numeric = gpa_info->has_numeric;
	gpas->has_varlena = gpa_info->has_varlena;
	gpas->curr_chunk = NULL;
	gpas->curr_index = 0;
	gpas->curr_recheck = false;
	gpas->num_rechecks = 0;
	dlist_init(&gpas->ready_chunks);

	/*
	 * Is perfmon needed?
	 */
	gpas->pfm.enabled = pgstrom_perfmon_enabled;
}

static void
pgstrom_release_gpupreagg(pgstrom_message *message)
{
	pgstrom_gpupreagg *gpupreagg = (pgstrom_gpupreagg *) message;

	/* unlink message queue and device program */
	pgstrom_put_queue(gpupreagg->msg.respq);
	pgstrom_put_devprog_key(gpupreagg->dprog_key);

	/* unlink source data-store */
	pgstrom_put_data_store(gpupreagg->pds);

	/* unlink result data-store */
	if (gpupreagg->pds_dest)
		pgstrom_put_data_store(gpupreagg->pds_dest);

	pgstrom_shmem_free(gpupreagg);
}

static pgstrom_gpupreagg *
pgstrom_create_gpupreagg(GpuPreAggState *gpas, pgstrom_bulkslot *bulk)
{
	pgstrom_gpupreagg  *gpupreagg;
	kern_parambuf	   *kparams;
	kern_row_map	   *krowmap;
	pgstrom_data_store *pds = bulk->pds;
	kern_data_store	   *kds = pds->kds;
	pgstrom_data_store *pds_dest;
	TupleDesc			tupdesc;
	cl_int				nvalids = bulk->nvalids;
	cl_uint				nitems = kds->nitems;
	Size				required;

	/*
	 * Allocation of pgtrom_gpupreagg message object
	 *
	 * NOTE: kern_row_map is also used to buffer of kds_index.
	 * So, even if we have no input row-map, at least nitems's
	 * slot needed to be allocated.
	 */
	required = STROMALIGN(offsetof(pgstrom_gpupreagg,
								   kern.kparams) +
						  gpas->kparams->length);
	if (nvalids < 0)
		required += STROMALIGN(offsetof(kern_row_map, rindex[nitems]));
	else
		required += STROMALIGN(offsetof(kern_row_map, rindex[nvalids]));
	gpupreagg = pgstrom_shmem_alloc(required);
	if (!gpupreagg)
		elog(ERROR, "out of shared memory");

	/* initialize the common message field */
	memset(gpupreagg, 0, required);
	gpupreagg->msg.sobj.stag = StromTag_GpuPreAgg;
	SpinLockInit(&gpupreagg->msg.lock);
	gpupreagg->msg.refcnt = 1;
    gpupreagg->msg.respq = pgstrom_get_queue(gpas->mqueue);
    gpupreagg->msg.cb_process = clserv_process_gpupreagg;
    gpupreagg->msg.cb_release = pgstrom_release_gpupreagg;
    gpupreagg->msg.pfm.enabled = gpas->pfm.enabled;
	/* other fields also */
	gpupreagg->dprog_key = pgstrom_retain_devprog_key(gpas->dprog_key);
	gpupreagg->local_reduction = gpas->local_reduction;
	gpupreagg->has_varlena = gpas->has_varlena;
	gpupreagg->num_groups = gpas->num_groups;
	gpupreagg->pds = pds;
	/*
	 * Once a row/column data-store connected to the pgstrom_gpupreagg
	 * structure, it becomes pgstrom_release_gpupreagg()'s role to
	 * unlink this data-store. So, we don't need to track individual
	 * data-store no longer.
	 */
	pgstrom_untrack_object(&pds->sobj);
	pgstrom_track_object(&gpupreagg->msg.sobj, 0);

	/*
	 * Also initialize kern_gpupreagg portion
	 */
	gpupreagg->kern.status = StromError_Success;
	gpupreagg->kern.hash_size = (nvalids < 0 ? nitems : nvalids);
	memcpy(gpupreagg->kern.pg_crc32_table,
		   pg_crc32c_table,
		   sizeof(uint32) * 256);
	/* kern_parambuf */
	kparams = KERN_GPUPREAGG_PARAMBUF(&gpupreagg->kern);
	memcpy(kparams, gpas->kparams, gpas->kparams->length);
	/* kern_row_map */
	krowmap = KERN_GPUPREAGG_KROWMAP(&gpupreagg->kern);
	if (nvalids < 0)
		krowmap->nvalids = -1;
	else
	{
		krowmap->nvalids = nvalids;
		memcpy(krowmap->rindex, bulk->rindex, sizeof(cl_uint) * nvalids);
	}

	/*
	 * Allocation of the result data-store
	 */
	tupdesc = gpas->css.ss.ps.ps_ResultTupleSlot->tts_tupleDescriptor;
	pds_dest = pgstrom_create_data_store_tupslot(tupdesc,
												 (nvalids < 0
												  ? nitems
												  : nvalids),
												 gpas->has_numeric);
	if (!pds_dest)
		elog(ERROR, "out of shared memory");
	gpupreagg->pds_dest = pds_dest;

	return gpupreagg;
}

static pgstrom_gpupreagg *
gpupreagg_load_next_outer(GpuPreAggState *gpas)
{
	PlanState		   *subnode = outerPlanState(gpas);
	pgstrom_gpupreagg  *gpupreagg = NULL;
	pgstrom_data_store *pds = NULL;
	pgstrom_bulkslot	bulkdata;
	pgstrom_bulkslot   *bulk = NULL;
	struct timeval		tv1, tv2;

	if (gpas->outer_done)
		return NULL;

	if (gpas->pfm.enabled)
		gettimeofday(&tv1, NULL);

	if (!gpas->outer_bulkload)
	{
		/* Scan the outer relation using row-by-row mode */
		TupleDesc		tupdesc
			= subnode->ps_ResultTupleSlot->tts_tupleDescriptor;

		while (true)
		{
			TupleTableSlot *slot;

			if (HeapTupleIsValid(gpas->outer_overflow))
			{
				slot = gpas->outer_overflow;
				gpas->outer_overflow = NULL;
			}
			else
			{
				slot = ExecProcNode(subnode);
				if (TupIsNull(slot))
				{
					gpas->outer_done = true;
					break;
				}
			}

			if (!pds)
			{
				Size	chunk_size = pgstrom_chunk_size << 20;
				pds = pgstrom_create_data_store_row_flat(tupdesc, chunk_size);
				pgstrom_track_object(&pds->sobj, 0);
			}
			/* insert tuple to the data-store */
			if (!pgstrom_data_store_insert_tuple(pds, slot))
			{
				gpas->outer_overflow = slot;
				break;
			}
		}

		if (pds)
		{
			memset(&bulkdata, 0, sizeof(pgstrom_bulkslot));
			bulkdata.pds = pds;
			bulkdata.nvalids = -1;	/* all valid */
			bulk = &bulkdata;
		}
	}
	else
	{
		/* Load a bunch of records at once */
		bulk = (pgstrom_bulkslot *) BulkExecProcNode(subnode);
        if (!bulk)
			gpas->outer_done = true;
	}
	if (gpas->pfm.enabled)
	{
		gettimeofday(&tv2, NULL);
		gpas->pfm.time_outer_load += timeval_diff(&tv1, &tv2);
	}
	if (bulk)
	{
		/* Older style no longer supported */
		if (bulk->nvalids >= 0)
			elog(ERROR, "Bulk-load with rowmap no longer supported");
		gpupreagg = pgstrom_create_gpupreagg(gpas, bulk);
	}

	return gpupreagg;
}

/*
 * gpupreagg_next_tuple_fallback - a fallback routine if GPU returned
 * StromError_CpuReCheck, to suggest the backend to handle request
 * by itself. A fallback process looks like construction of special
 * partial aggregations that consist of individual rows; so here is
 * no performance benefit once it happen.
 */
static TupleTableSlot *
gpupreagg_next_tuple_fallback(GpuPreAggState *gpas)
{
	pgstrom_gpupreagg  *gpreagg = gpas->curr_chunk;
	pgstrom_data_store *pds = gpreagg->pds;
	kern_data_store	   *kds = pds->kds;
	TupleTableSlot	   *slot_in;
	TupleTableSlot	   *slot_out = NULL;
	cl_uint				row_index;
	HeapTupleData		tuple;

	/* bulk-load uses individual slot; then may have a projection */
	if (!gpas->outer_bulkload)
		slot_in = gpas->css.ss.ss_ScanTupleSlot;
	else
		slot_in = gpas->bulk_slot;

retry:
	if (gpas->curr_index >= kds->nitems)
		return NULL;
	row_index = gpas->curr_index++;

	/*
	 * Fetch a tuple from the data-store
	 */
	if (pgstrom_fetch_data_store(slot_in, pds, row_index, &tuple))
	{
		ProjectionInfo *projection = gpas->css.ss.ps.ps_ProjInfo;
		ExprContext	   *econtext = gpas->css.ss.ps.ps_ExprContext;
		ExprDoneCond	is_done;

		/* reset per-tuple memory context */
		ResetExprContext(econtext);

		/*
		 * check qualifier being pulled up from the outer scan, if any.
		 * outer_quals assumes fetched tuple is in ecxt_scantuple (because
		 * it came from relation-scan), we need to adjust it.
		 */
		if (gpas->outer_quals != NIL)
		{
			econtext->ecxt_scantuple = slot_in;
			if (!ExecQual(gpas->outer_quals, econtext, false))
				goto retry;
		}

		/*
		 * In case of bulk-loading mode, it may take additional projection
		 * because slot_in has a record type of underlying scan node, thus
		 * we need to translate this record into the form we expected.
		 * If bulk_proj is valid, it implies our expected input record is
		 * incompatible from the record type of underlying scan.
		 */
		if (gpas->outer_bulkload)
		{
			if (gpas->bulk_proj)
			{
				ExprContext	*bulk_econtext = gpas->bulk_proj->pi_exprContext;

				bulk_econtext->ecxt_scantuple = slot_in;
				slot_in = ExecProject(gpas->bulk_proj, &is_done);
				if (is_done == ExprEndResult)
				{
					slot_out = NULL;
					goto retry;
				}
			}
		}
		/* put result tuple */
		if (!projection)
		{
			slot_out = gpas->css.ss.ps.ps_ResultTupleSlot;
			ExecCopySlot(slot_out, slot_in);
		}
		else
		{
			econtext->ecxt_scantuple = slot_in;
			slot_out = ExecProject(projection, &is_done);
			if (is_done == ExprEndResult)
			{
				slot_out = NULL;
				goto retry;
			}
			gpas->css.ss.ps.ps_TupFromTlist = (is_done == ExprMultipleResult);
		}
	}
	return slot_out;
}

static TupleTableSlot *
gpupreagg_next_tuple(GpuPreAggState *gpas)
{
	pgstrom_gpupreagg  *gpreagg = gpas->curr_chunk;
	kern_row_map       *krowmap = KERN_GPUPREAGG_KROWMAP(&gpreagg->kern);
	pgstrom_data_store *pds_dest = gpreagg->pds_dest;
	TupleTableSlot	   *slot = NULL;
	HeapTupleData		tuple;
	struct timeval		tv1, tv2;

	if (gpas->pfm.enabled)
		gettimeofday(&tv1, NULL);

	if (gpas->curr_recheck)
		slot = gpupreagg_next_tuple_fallback(gpas);
	else if (gpas->curr_index < krowmap->nvalids)
	{
		size_t		row_index = krowmap->rindex[gpas->curr_index++];

		slot = gpas->css.ss.ps.ps_ResultTupleSlot;
		if (!pgstrom_fetch_data_store(slot, pds_dest, row_index, &tuple))
		{
			elog(NOTICE, "Bug? empty slot was specified by kern_row_map");
			slot = NULL;
		}
		else if (gpas->has_numeric)
		{
			TupleDesc	tupdesc = slot->tts_tupleDescriptor;
			int			i;

			/*
			 * We have to fixup numeric values from the in-kernel format
			 * to PostgreSQL's internal format.
			 */
			slot_getallattrs(slot);
			for (i=0; i < tupdesc->natts; i++)
			{
				Form_pg_attribute	attr = tupdesc->attrs[i];

				if (attr->atttypid != NUMERICOID || slot->tts_isnull[i])
					continue;	/* no need to fixup */

				slot->tts_values[i] =
					pgstrom_fixup_kernel_numeric(slot->tts_values[i]);
			}
			/* Now we expect GpuPreAgg takes KDS_FORMAT_TUPSLOT for result
			 * buffer, it should not have tts_tuple to be fixed up too.
			 */
			Assert(!slot->tts_tuple);
		}
	}

	if (gpas->pfm.enabled)
	{
		gettimeofday(&tv2, NULL);
		gpas->pfm.time_materialize += timeval_diff(&tv1, &tv2);
	}
	return slot;
}

static TupleTableSlot *
gpupreagg_exec(CustomScanState *node)
{
	GpuPreAggState	   *gpas = (GpuPreAggState *) node;
	TupleTableSlot	   *slot = NULL;
	pgstrom_gpupreagg  *gpreagg;

	while (!gpas->curr_chunk || !(slot = gpupreagg_next_tuple(gpas)))
	{
		pgstrom_message	   *msg;
		dlist_node		   *dnode;

		/* release current gpupreagg chunk being already fetched */
		if (gpas->curr_chunk)
		{
			msg = &gpas->curr_chunk->msg;
			if (msg->pfm.enabled)
				pgstrom_perfmon_add(&gpas->pfm, &msg->pfm);
			Assert(msg->refcnt == 1);
			pgstrom_untrack_object(&msg->sobj);
			pgstrom_put_message(msg);
			gpas->curr_chunk = NULL;
			gpas->curr_index = 0;
			gpas->curr_recheck = false;
		}

		/*
		 * Keep number of asynchronous partial aggregate request a particular
		 * level unless it does not exceed pgstrom_max_async_chunks and any
		 * new response is not replied during the loading.
		 */
		while (!gpas->outer_done &&
			   gpas->num_running <= pgstrom_max_async_chunks)
		{
			gpreagg = gpupreagg_load_next_outer(gpas);
			if (!gpreagg)
				break;	/* outer scan reached to end of the relation */

			if (!pgstrom_enqueue_message(&gpreagg->msg))
			{
				pgstrom_put_message(&gpreagg->msg);
				elog(ERROR, "failed to enqueue pgstrom_gpuhashjoin message");
			}
            gpas->num_running++;

			msg = pgstrom_try_dequeue_message(gpas->mqueue);
			if (msg)
			{
				gpas->num_running--;
				dlist_push_tail(&gpas->ready_chunks, &msg->chain);
				break;
			}
		}

		/*
		 * wait for server's response if no available chunks were replied
		 */
		if (dlist_is_empty(&gpas->ready_chunks))
		{
			/* OK, no more request should be fetched */
			if (gpas->num_running == 0)
				break;
			msg = pgstrom_dequeue_message(gpas->mqueue);
			if (!msg)
				elog(ERROR, "message queue wait timeout");
			gpas->num_running--;
			dlist_push_tail(&gpas->ready_chunks, &msg->chain);
		}

		/*
		 * picks up next available chunks, if any
		 */
		Assert(!dlist_is_empty(&gpas->ready_chunks));
		dnode = dlist_pop_head_node(&gpas->ready_chunks);
		gpreagg = dlist_container(pgstrom_gpupreagg, msg.chain, dnode);

		/*
		 * Raise an error, if significan error was reported
		 */
		if (gpreagg->msg.errcode == StromError_Success)
			gpas->curr_recheck = false;
		else if (gpreagg->msg.errcode == StromError_CpuReCheck)
		{
			gpas->curr_recheck = true;	/* fallback by CPU */
			gpas->num_rechecks++;
		}
		else if (gpreagg->msg.errcode == CL_BUILD_PROGRAM_FAILURE)
		{
			const char *buildlog
				= pgstrom_get_devprog_errmsg(gpas->dprog_key);

			ereport(ERROR,
					(errcode(ERRCODE_INTERNAL_ERROR),
					 errmsg("PG-Strom: OpenCL execution error (%s)\n%s",
							pgstrom_strerror(gpreagg->msg.errcode),
							gpas->kern_source),
					 errdetail("%s", buildlog)));
		}
		else
		{
			ereport(ERROR,
					(errcode(ERRCODE_INTERNAL_ERROR),
					 errmsg("PG-Strom: OpenCL execution error (%s)",
							pgstrom_strerror(gpreagg->msg.errcode))));
		}
		gpas->curr_chunk = gpreagg;
		gpas->curr_index = 0;
	}
	return slot;
}

static void
gpupreagg_end(CustomScanState *node)
{
	GpuPreAggState	   *gpas = (GpuPreAggState *) node;
	pgstrom_message	   *msg;

	/* Debug message if needed */
	if (gpas->num_rechecks > 0)
		elog(NOTICE, "GpuPreAgg: %u chunks were re-checked by CPU",
			 gpas->num_rechecks);

	/* Clean up strom objects */
	if (gpas->curr_chunk)
	{
		msg = &gpas->curr_chunk->msg;
		if (msg->pfm.enabled)
			pgstrom_perfmon_add(&gpas->pfm, &msg->pfm);
		pgstrom_untrack_object(&msg->sobj);
		pgstrom_put_message(msg);
	}

	while (gpas->num_running > 0)
	{
		msg = pgstrom_dequeue_message(gpas->mqueue);
		if (!msg)
			elog(ERROR, "message queue wait timeout");
		pgstrom_untrack_object(&msg->sobj);
        pgstrom_put_message(msg);
		gpas->num_running--;
	}

	pgstrom_untrack_object((StromObject *)gpas->dprog_key);
	pgstrom_put_devprog_key(gpas->dprog_key);
	pgstrom_untrack_object(&gpas->mqueue->sobj);
	pgstrom_close_queue(gpas->mqueue);

	/* Clean up subtree */
	ExecEndNode(outerPlanState(node));
}

static void
gpupreagg_rescan(CustomScanState *node)
{
	GpuPreAggState	   *gpas = (GpuPreAggState *) node;
	pgstrom_message	   *msg;

	/* Clean up strom objects */
	if (gpas->curr_chunk)
	{
		msg = &gpas->curr_chunk->msg;
		if (msg->pfm.enabled)
			pgstrom_perfmon_add(&gpas->pfm, &msg->pfm);
		pgstrom_untrack_object(&msg->sobj);
		pgstrom_put_message(msg);
		gpas->curr_chunk = NULL;
		gpas->curr_index = 0;
		gpas->curr_recheck = false;
	}

	while (gpas->num_running > 0)
	{
		msg = pgstrom_dequeue_message(gpas->mqueue);
		if (!msg)
			elog(ERROR, "message queue wait timeout");
		pgstrom_untrack_object(&msg->sobj);
		pgstrom_put_message(msg);
		gpas->num_running--;
	}

	/* Rewind the subtree */
	gpas->outer_done = false;
	ExecReScan(outerPlanState(node));
}

static void
gpupreagg_explain(CustomScanState *node, List *ancestors, ExplainState *es)
{
	GpuPreAggState *gpas = (GpuPreAggState *) node;
	GpuPreAggInfo  *gpa_info
		= deform_gpupreagg_info((CustomScan *) node->ss.ps.plan);

	ExplainPropertyText("Bulkload",
						gpas->outer_bulkload ? "On" : "Off", es);
	show_device_kernel(gpas->dprog_key, es);
	if (gpa_info->outer_quals != NIL)
	{
		show_scan_qual(gpa_info->outer_quals,
					   "Device Filter", &gpas->css.ss.ps, ancestors, es);
		show_instrumentation_count("Rows Removed by Device Fileter",
                                   2, &gpas->css.ss.ps, es);
	}
	if (es->analyze && gpas->pfm.enabled)
		pgstrom_perfmon_explain(&gpas->pfm, es);
}

/*
 * entrypoint of GpuPreAgg
 */
void
pgstrom_init_gpupreagg(void)
{
	/* enable_gpupreagg parameter */
	DefineCustomBoolVariable("enable_gpupreagg",
							 "Enables the use of GPU preprocessed aggregate",
							 NULL,
							 &enable_gpupreagg,
							 true,
							 PGC_USERSET,
							 GUC_NOT_IN_SAMPLE,
							 NULL, NULL, NULL);
	/* pg_strom.debug_force_gpupreagg */
	DefineCustomBoolVariable("pg_strom.debug_force_gpupreagg",
							 "Force GpuPreAgg regardless of the cost (debug)",
							 NULL,
							 &debug_force_gpupreagg,
							 false,
							 PGC_USERSET,
                             GUC_NOT_IN_SAMPLE,
                             NULL, NULL, NULL);

	/* initialization of plan method table */
	memset(&gpupreagg_scan_methods, 0, sizeof(CustomScanMethods));
	gpupreagg_scan_methods.CustomName          = "GpuPreAgg";
	gpupreagg_scan_methods.CreateCustomScanState
		= gpupreagg_create_scan_state;

	/* initialization of exec method table */
	memset(&gpupreagg_exec_methods, 0, sizeof(CustomExecMethods));
	gpupreagg_exec_methods.CustomName          = "GpuPreAgg";
   	gpupreagg_exec_methods.BeginCustomScan     = gpupreagg_begin;
	gpupreagg_exec_methods.ExecCustomScan      = gpupreagg_exec;
	gpupreagg_exec_methods.EndCustomScan       = gpupreagg_end;
	gpupreagg_exec_methods.ReScanCustomScan    = gpupreagg_rescan;
	gpupreagg_exec_methods.ExplainCustomScan   = gpupreagg_explain;
}

/* ----------------------------------------------------------------
 *
 * NOTE: below is the code being run on OpenCL server context
 *
 * ---------------------------------------------------------------- */

typedef struct
{
	pgstrom_gpupreagg  *gpreagg;
	cl_command_queue	kcmdq;
	cl_int				dindex;
	cl_program			program;
	cl_kernel			kern_prep;
	cl_kernel			kern_init;	/* global hash init */
	cl_kernel			kern_lagg;	/* local reduction */
	cl_kernel			kern_gagg;	/* global reduction */
	cl_kernel			kern_fixvar;/* fixup varlena (if any) */
	cl_mem				m_gpreagg;
	cl_mem				m_kds_in;	/* kds of input relation */
	cl_mem				m_kds_src;	/* kds of aggregation source */
	cl_mem				m_kds_dst;	/* kds of aggregation results */
	cl_mem				m_ghash;	/* global hashslot */
	cl_uint				ev_kern_prep;	/* event index of kern_prep */
	cl_uint				ev_kern_lagg;	/* event index of kern_lagg */
	cl_uint				ev_kern_init;	/* event index of kern_init */
	cl_uint				ev_kern_gagg;	/* event index of kern_gagg */
	cl_uint				ev_kern_fixvar;	/* event index of kern_fixvar */
	cl_uint				ev_dma_recv;	/* event index of DMA recv */
	cl_uint				ev_limit;
	cl_uint				ev_index;
	cl_event			events[FLEXIBLE_ARRAY_MEMBER];
} clstate_gpupreagg;

static void
clserv_respond_gpupreagg(cl_event event, cl_int ev_status, void *private)
{
	clstate_gpupreagg  *clgpa = (clstate_gpupreagg *) private;
	pgstrom_gpupreagg  *gpreagg = clgpa->gpreagg;
	cl_int				i, rc;

	if (ev_status == CL_COMPLETE)
		gpreagg->msg.errcode = gpreagg->kern.status;
	else
	{
		clserv_log("unexpected CL_EVENT_COMMAND_EXECUTION_STATUS: %d",
				   ev_status);
		gpreagg->msg.errcode = StromError_OpenCLInternal;
    }

	/* collect performance statistics */
	if (gpreagg->msg.pfm.enabled)
	{
		cl_ulong	tv_start;
		cl_ulong	tv_end;
		cl_ulong	temp;

		/*
		 * Time of all the DMA send
		 */
		tv_start = ~0UL;
		tv_end = 0;
		for (i=0; i < clgpa->ev_kern_prep; i++)
		{
			rc = clGetEventProfilingInfo(clgpa->events[i],
										 CL_PROFILING_COMMAND_START,
										 sizeof(cl_ulong),
										 &temp,
										 NULL);
			if (rc != CL_SUCCESS)
				goto skip_perfmon;
			tv_start = Min(tv_start, temp);

			rc = clGetEventProfilingInfo(clgpa->events[i],
										 CL_PROFILING_COMMAND_END,
										 sizeof(cl_ulong),
										 &temp,
										 NULL);
			if (rc != CL_SUCCESS)
				goto skip_perfmon;
			tv_end = Max(tv_end, temp);
		}
		gpreagg->msg.pfm.time_dma_send += (tv_end - tv_start) / 1000;

		/*
		 * Prep kernel execution time (includes global hash table init)
		 */
		i = clgpa->ev_kern_prep;
		rc = clGetEventProfilingInfo(clgpa->events[i],
									 CL_PROFILING_COMMAND_START,
									 sizeof(cl_ulong),
									 &tv_start,
									 NULL);
		if (rc != CL_SUCCESS)
			goto skip_perfmon;
		rc = clGetEventProfilingInfo(clgpa->events[i],
									 CL_PROFILING_COMMAND_END,
									 sizeof(cl_ulong),
									 &tv_end,
									 NULL);
		if (rc != CL_SUCCESS)
			goto skip_perfmon;
		gpreagg->msg.pfm.time_kern_prep += (tv_end - tv_start) / 1000;

		/*
		 * Local reduction kernel execution time (if any)
		 */
		if (clgpa->kern_lagg)
		{
			i = clgpa->ev_kern_lagg;
			rc = clGetEventProfilingInfo(clgpa->events[i],
										 CL_PROFILING_COMMAND_START,
										 sizeof(cl_ulong),
										 &tv_start,
										 NULL);
			if (rc != CL_SUCCESS)
				goto skip_perfmon;
			rc = clGetEventProfilingInfo(clgpa->events[i],
										 CL_PROFILING_COMMAND_END,
										 sizeof(cl_ulong),
										 &tv_end,
										 NULL);
			if (rc != CL_SUCCESS)
				goto skip_perfmon;
			gpreagg->msg.pfm.time_kern_lagg += (tv_end - tv_start) / 1000;
		}

		/*
		 * Global reduction kernel execution time
		 * (incl. global hash table init / fixup varlena datum)
		 */
		if (clgpa->kern_init)
		{
			i = clgpa->ev_kern_init;
			rc = clGetEventProfilingInfo(clgpa->events[i],
										 CL_PROFILING_COMMAND_START,
										 sizeof(cl_ulong),
										 &tv_start,
										 NULL);
			if (rc != CL_SUCCESS)
				goto skip_perfmon;
			rc = clGetEventProfilingInfo(clgpa->events[i],
										 CL_PROFILING_COMMAND_END,
										 sizeof(cl_ulong),
										 &tv_end,
										 NULL);
			if (rc != CL_SUCCESS)
				goto skip_perfmon;
			gpreagg->msg.pfm.time_kern_prep += (tv_end - tv_start) / 1000;
		}

		i = clgpa->ev_kern_gagg;
		rc = clGetEventProfilingInfo(clgpa->events[i],
									 CL_PROFILING_COMMAND_START,
									 sizeof(cl_ulong),
									 &tv_start,
									 NULL);
		if (rc != CL_SUCCESS)
			goto skip_perfmon;
		rc = clGetEventProfilingInfo(clgpa->events[i],
									 CL_PROFILING_COMMAND_END,
									 sizeof(cl_ulong),
									 &tv_end,
									 NULL);
		if (rc != CL_SUCCESS)
			goto skip_perfmon;
		gpreagg->msg.pfm.time_kern_gagg += (tv_end - tv_start) / 1000;

		if (clgpa->kern_fixvar)
		{
			i = clgpa->ev_kern_fixvar;
			rc = clGetEventProfilingInfo(clgpa->events[i],
										 CL_PROFILING_COMMAND_START,
										 sizeof(cl_ulong),
										 &tv_start,
										 NULL);
			if (rc != CL_SUCCESS)
				goto skip_perfmon;
			rc = clGetEventProfilingInfo(clgpa->events[i],
										 CL_PROFILING_COMMAND_END,
										 sizeof(cl_ulong),
										 &tv_end,
										 NULL);
			if (rc != CL_SUCCESS)
				goto skip_perfmon;
			gpreagg->msg.pfm.time_kern_gagg += (tv_end - tv_start) / 1000;
		}

		/*
		 * DMA recv time - last two event should be DMA receive request
		 */
		tv_start = ~0UL;
		tv_end = 0;
		for (i = clgpa->ev_dma_recv; i < clgpa->ev_index; i++)
		{
			rc = clGetEventProfilingInfo(clgpa->events[i],
										 CL_PROFILING_COMMAND_START,
										 sizeof(cl_ulong),
										 &temp,
										 NULL);
			if (rc != CL_SUCCESS)
				goto skip_perfmon;
			tv_start = Min(tv_start, temp);

			rc = clGetEventProfilingInfo(clgpa->events[i],
										 CL_PROFILING_COMMAND_END,
										 sizeof(cl_ulong),
										 &temp,
										 NULL);
			if (rc != CL_SUCCESS)
				goto skip_perfmon;
			tv_end = Max(tv_end, temp);
		}
		gpreagg->msg.pfm.time_dma_recv += (tv_end - tv_start) / 1000;

	skip_perfmon:
		if (rc != CL_SUCCESS)
		{
			clserv_log("failed on clGetEventProfilingInfo (%s)",
					   opencl_strerror(rc));
            gpreagg->msg.pfm.enabled = false;   /* turn off profiling */
		}
	}

	/*
	 * release opencl resources
	 */
	while (clgpa->ev_index > 0)
		clReleaseEvent(clgpa->events[--clgpa->ev_index]);	
	if (clgpa->m_gpreagg)
		clReleaseMemObject(clgpa->m_gpreagg);
	if (clgpa->m_kds_in)
		clReleaseMemObject(clgpa->m_kds_in);
	if (clgpa->m_kds_src)
		clReleaseMemObject(clgpa->m_kds_src);
	if (clgpa->m_kds_dst)
		clReleaseMemObject(clgpa->m_kds_dst);
	if (clgpa->m_ghash)
		clReleaseMemObject(clgpa->m_ghash);
	if (clgpa->kern_prep)
		clReleaseKernel(clgpa->kern_prep);
	if (clgpa->kern_lagg)
		clReleaseKernel(clgpa->kern_lagg);
	if (clgpa->kern_gagg)
		clReleaseKernel(clgpa->kern_gagg);
	if (clgpa->kern_fixvar)
		clReleaseKernel(clgpa->kern_fixvar);
	if (clgpa->program && clgpa->program != BAD_OPENCL_PROGRAM)
		clReleaseProgram(clgpa->program);
	free(clgpa);

	/* dump kds */
	// clserv_dump_kds(gpreagg->kds_dst);

	/* reply the result to backend side */
	pgstrom_reply_message(&gpreagg->msg);
}

static cl_int
clserv_launch_preagg_preparation(clstate_gpupreagg *clgpa, cl_uint nitems)
{
	cl_int		rc;
	size_t		gwork_sz;
	size_t		lwork_sz;

	/* __kernel void
	 * gpupreagg_preparation(__global kern_gpupreagg *kgpreagg,
	 *                       __global kern_data_store *kds_in,
	 *                       __global kern_data_store *kds_src,
	 *                       __local void *local_memory)
	 */
	clgpa->kern_prep = clCreateKernel(clgpa->program,
									  "gpupreagg_preparation",
									  &rc);
	if (rc != CL_SUCCESS)
	{
		clserv_log("failed on clCreateKernel: %s", opencl_strerror(rc));
		return rc;
	}

	if (!clserv_compute_workgroup_size(&gwork_sz,
									   &lwork_sz,
									   clgpa->kern_prep,
									   clgpa->dindex,
									   true,
									   nitems,
									   sizeof(cl_uint)))
	{
		clserv_log("failed to compute optimal gwork_sz/lwork_sz");
		return StromError_OpenCLInternal;
	}

	rc = clSetKernelArg(clgpa->kern_prep,
						0,		/* __kern_gpupreagg *kgpreagg */
						sizeof(cl_mem),
						&clgpa->m_gpreagg);
	if (rc != CL_SUCCESS)
	{
		clserv_log("failed on clSetKernelArg: %s", opencl_strerror(rc));
		return rc;
	}

	rc = clSetKernelArg(clgpa->kern_prep,
						1,		/* __global kern_data_store *kds_in */
						sizeof(cl_mem),
						&clgpa->m_kds_in);
	if (rc != CL_SUCCESS)
	{
		clserv_log("failed on clSetKernelArg: %s", opencl_strerror(rc));
		return rc;
	}

	rc = clSetKernelArg(clgpa->kern_prep,
						2,		/* __global kern_data_store *kds_src */
						sizeof(cl_mem),
						&clgpa->m_kds_src);
	if (rc != CL_SUCCESS)
	{
		clserv_log("failed on clSetKernelArg: %s", opencl_strerror(rc));
		return rc;
	}

	rc = clSetKernelArg(clgpa->kern_prep,
						3,
						sizeof(cl_uint) * lwork_sz,
						NULL);
	if (rc != CL_SUCCESS)
	{
		clserv_log("failed on clSetKernelArg: %s", opencl_strerror(rc));
		return rc;
	}

	/*
	 * kick gpupreagg_preparation() after all the DMA data send
	 */
	rc = clEnqueueNDRangeKernel(clgpa->kcmdq,
                                clgpa->kern_prep,
								1,
								NULL,
								&gwork_sz,
								&lwork_sz,
								clgpa->ev_index,
								&clgpa->events[0],
								&clgpa->events[clgpa->ev_index]);
	if (rc != CL_SUCCESS)
	{
		clserv_log("failed on clEnqueueNDRangeKernel: %s",
				   opencl_strerror(rc));
		return rc;
	}
	clgpa->ev_kern_prep = clgpa->ev_index++;
	clgpa->gpreagg->msg.pfm.num_kern_prep++;

	return CL_SUCCESS;
}

static cl_int
clserv_launch_init_hashslot(clstate_gpupreagg *clgpa, cl_uint nitems)
{
	size_t		gwork_sz;
	size_t		lwork_sz;
	cl_int		rc;

	/*
	 * __kernel void
	 * gpupreagg_init_global_hashslot(__global kern_gpupreagg *kgpreagg,
	 *                                __global pagg_hashslot *g_hashslot)
	 */
	clgpa->kern_init = clCreateKernel(clgpa->program,
									  "gpupreagg_init_global_hashslot",
									  &rc);
	if (rc != CL_SUCCESS)
	{
		clserv_log("failed on clCreateKernel: %s", opencl_strerror(rc));
		return rc;
	}

	if (!clserv_compute_workgroup_size(&gwork_sz,
									   &lwork_sz,
									   clgpa->kern_init,
									   clgpa->dindex,
									   true,
									   nitems,
									   sizeof(cl_uint)))
	{
		clserv_log("failed to compute optimal gwork_sz/lwork_sz");
		return StromError_OpenCLInternal;
	}

	rc = clSetKernelArg(clgpa->kern_init,
						0,		/* kern_gpupreagg *kgpreagg */
						sizeof(cl_mem),
						&clgpa->m_gpreagg);
	if (rc != CL_SUCCESS)
	{
		clserv_log("failed on clSetKernelArg: %s", opencl_strerror(rc));
		return rc;
	}

	rc = clSetKernelArg(clgpa->kern_init,
						1,		/* pagg_hashslot *g_hashslot */
						sizeof(cl_mem),
						&clgpa->m_ghash);
	if (rc != CL_SUCCESS)
	{
		clserv_log("failed on clSetKernelArg: %s", opencl_strerror(rc));
		return rc;
	}

	/*
	 * Kick gpupreagg_init_global_hashslot next to the preparation.
	 */
	rc = clEnqueueNDRangeKernel(clgpa->kcmdq,
								clgpa->kern_init,
								1,
								NULL,
								&gwork_sz,
								&lwork_sz,
								1,
                                &clgpa->events[clgpa->ev_index - 1],
                                &clgpa->events[clgpa->ev_index]);
	if (rc != CL_SUCCESS)
	{
		clserv_log("failed on clEnqueueNDRangeKernel: %s",
				   opencl_strerror(rc));
		return rc;
	}
	clgpa->ev_kern_init = clgpa->ev_index++;
	clgpa->gpreagg->msg.pfm.num_kern_gagg++;

	return CL_SUCCESS;
}

static cl_int
clserv_launch_local_reduction(clstate_gpupreagg *clgpa, cl_uint nitems)
{
	size_t		gwork_sz;
	size_t		lwork_sz;
	cl_int		rc;

	/*
	 * __kernel void
	 * gpupreagg_local_reduction(__global kern_gpupreagg *kgpreagg,
	 *                           __global kern_data_store *kds_src,
	 *                           __global kern_data_store *kds_dst,
	 *                           __global kern_data_store *ktoast,
	 *                           __global pagg_hashslot *g_hashslot,
	 *                           KERN_DYNAMIC_LOCAL_WORKMEM_ARG)
	 */
	clgpa->kern_lagg = clCreateKernel(clgpa->program,
									  "gpupreagg_local_reduction",
									  &rc);
	if (rc != CL_SUCCESS)
	{
		clserv_log("failed on clCreateKernel: %s", opencl_strerror(rc));
		return rc;
	}

	if (!clserv_compute_workgroup_size(&gwork_sz,
									   &lwork_sz,
									   clgpa->kern_lagg,
									   clgpa->dindex,
									   true,
									   nitems,
									   Max(sizeof(pagg_hashslot),
										   sizeof(pagg_datum))))
	{
		clserv_log("failed to compute optimal gwork_sz/lwork_sz");
		return StromError_OpenCLInternal;
	}

	rc = clSetKernelArg(clgpa->kern_lagg,
						0,		/* kern_gpupreagg *kgpreagg */
						sizeof(cl_mem),
						&clgpa->m_gpreagg);
	if (rc != CL_SUCCESS)
	{
		clserv_log("failed on clSetKernelArg: %s", opencl_strerror(rc));
		return rc;
	}

	rc = clSetKernelArg(clgpa->kern_lagg,
						1,		/* kern_data_store *kds_src */
						sizeof(cl_mem),
						&clgpa->m_kds_src);
	if (rc != CL_SUCCESS)
	{
		clserv_log("failed on clSetKernelArg: %s", opencl_strerror(rc));
		return rc;
	}

	rc = clSetKernelArg(clgpa->kern_lagg,
						2,		/* kern_data_store *kds_dst */
						sizeof(cl_mem),
						&clgpa->m_kds_dst);
	if (rc != CL_SUCCESS)
	{
		clserv_log("failed on clSetKernelArg: %s", opencl_strerror(rc));
		return rc;
	}

	rc = clSetKernelArg(clgpa->kern_lagg,
						3,		/* kern_data_store *ktoast */
						sizeof(cl_mem),
						&clgpa->m_kds_in);
	if (rc != CL_SUCCESS)
	{
		clserv_log("failed on clSetKernelArg: %s", opencl_strerror(rc));
		return rc;
	}

	rc = clSetKernelArg(clgpa->kern_lagg,
						4,		/* pagg_hashslot *g_hashslot */
						sizeof(cl_mem),
						&clgpa->m_ghash);
	if (rc != CL_SUCCESS)
	{
		clserv_log("failed on clSetKernelArg: %s", opencl_strerror(rc));
		return rc;
	}

	rc = clSetKernelArg(clgpa->kern_lagg,
						5,		/* KERN_DYNAMIC_LOCAL_WORKMEM_ARG */
						Max(sizeof(pagg_hashslot),
							sizeof(pagg_datum)) * lwork_sz,
						NULL);
	if (rc != CL_SUCCESS)
	{
		clserv_log("failed on clSetKernelArg: %s", opencl_strerror(rc));
		return rc;
	}

	rc = clEnqueueNDRangeKernel(clgpa->kcmdq,
								clgpa->kern_lagg,
								1,
								NULL,
								&gwork_sz,
								&lwork_sz,
								1,
								&clgpa->events[clgpa->ev_index - 1],
								&clgpa->events[clgpa->ev_index]);
	if (rc != CL_SUCCESS)
	{
		clserv_log("failed on clEnqueueNDRangeKernel: %s",
				   opencl_strerror(rc));
		return rc;
	}
	clgpa->ev_kern_lagg = clgpa->ev_index++;
	clgpa->gpreagg->msg.pfm.num_kern_lagg++;

	return CL_SUCCESS;
}

static cl_int
clserv_launch_global_reduction(clstate_gpupreagg *clgpa, cl_uint nitems)
{
	size_t		gwork_sz;
	size_t		lwork_sz;
	cl_int		rc;

	/*
	 * __kernel void
	 * gpupreagg_global_reduction(__global kern_gpupreagg *kgpreagg,
	 *                            __global kern_data_store *kds_dst,
	 *                            __global kern_data_store *ktoast,
	 *                            __global pagg_hashslot *g_hashslot,
	 *                            KERN_DYNAMIC_LOCAL_WORKMEM_ARG)
	 */
	clgpa->kern_gagg = clCreateKernel(clgpa->program,
									  "gpupreagg_global_reduction",
									  &rc);
	if (rc != CL_SUCCESS)
	{
		clserv_log("failed on clCreateKernel: %s", opencl_strerror(rc));
		return rc;
	}

	if (!clserv_compute_workgroup_size(&gwork_sz,
									   &lwork_sz,
									   clgpa->kern_gagg,
									   clgpa->dindex,
									   true,
									   nitems,
									   sizeof(cl_uint)))
	{
		clserv_log("failed to compute optimal gwork_sz/lwork_sz");
		return StromError_OpenCLInternal;
	}

	rc = clSetKernelArg(clgpa->kern_gagg,
						0,		/* kern_gpupreagg *kgpreagg */
						sizeof(cl_mem),
						&clgpa->m_gpreagg);
	if (rc != CL_SUCCESS)
	{
		clserv_log("failed on clSetKernelArg: %s", opencl_strerror(rc));
		return rc;
	}

	rc = clSetKernelArg(clgpa->kern_gagg,
						1,		/* kern_data_store *kds_dst */
						sizeof(cl_mem),
						&clgpa->m_kds_dst);
	if (rc != CL_SUCCESS)
	{
		clserv_log("failed on clSetKernelArg: %s", opencl_strerror(rc));
		return rc;
	}

	rc = clSetKernelArg(clgpa->kern_gagg,
						2,		/* kern_data_store *ktoast */
						sizeof(cl_mem),
						&clgpa->m_kds_in);
	if (rc != CL_SUCCESS)
	{
		clserv_log("failed on clSetKernelArg: %s", opencl_strerror(rc));
		return rc;
	}

	rc = clSetKernelArg(clgpa->kern_gagg,
						3,		/* pagg_hashslot *g_hashslot */
						sizeof(cl_mem),
						&clgpa->m_ghash);
	if (rc != CL_SUCCESS)
	{
		clserv_log("failed on clSetKernelArg: %s", opencl_strerror(rc));
		return rc;
	}

	rc = clSetKernelArg(clgpa->kern_gagg,
						4,		/* KERN_DYNAMIC_LOCAL_WORKMEM_ARG */
						sizeof(cl_uint) * lwork_sz,
						NULL);
	if (rc != CL_SUCCESS)
	{
		clserv_log("failed on clSetKernelArg: %s", opencl_strerror(rc));
		return rc;
	}

	rc = clEnqueueNDRangeKernel(clgpa->kcmdq,
								clgpa->kern_gagg,
								1,
								NULL,
								&gwork_sz,
								&lwork_sz,
								1,
								&clgpa->events[clgpa->ev_index - 1],
								&clgpa->events[clgpa->ev_index]);
	if (rc != CL_SUCCESS)
	{
		clserv_log("failed on clEnqueueNDRangeKernel: %s",
				   opencl_strerror(rc));
		return rc;
	}
	clgpa->ev_kern_gagg = clgpa->ev_index++;
	clgpa->gpreagg->msg.pfm.num_kern_gagg++;

	return CL_SUCCESS;
}

static cl_int
clserv_launch_fixup_varlena(clstate_gpupreagg *clgpa, cl_uint nitems)
{
	size_t		gwork_sz;
	size_t		lwork_sz;
	cl_int		rc;

	/*
	 * __kernel void
	 * gpupreagg_fixup_varlena(__global kern_gpupreagg *kgpreagg,
	 *                         __global kern_data_store *kds_dst,
	 *                         __global kern_data_store *ktoast,
	 *                         KERN_DYNAMIC_LOCAL_WORKMEM_ARG)
	 */
	clgpa->kern_fixvar = clCreateKernel(clgpa->program,
										"gpupreagg_fixup_varlena",
										&rc);
	if (rc != CL_SUCCESS)
	{
		clserv_log("failed on clCreateKernel: %s", opencl_strerror(rc));
		return rc;
	}

	if (!clserv_compute_workgroup_size(&gwork_sz,
									   &lwork_sz,
									   clgpa->kern_fixvar,
									   clgpa->dindex,
									   true,
									   nitems,
									   sizeof(cl_uint)))
	{
		clserv_log("failed to compute optimal gwork_sz/lwork_sz");
		return StromError_OpenCLInternal;
	}

	rc = clSetKernelArg(clgpa->kern_fixvar,
						0,		/* kern_gpupreagg *kgpreagg */
						sizeof(cl_mem),
						&clgpa->m_gpreagg);
	if (rc != CL_SUCCESS)
	{
		clserv_log("failed on clSetKernelArg: %s", opencl_strerror(rc));
		return rc;
	}

	rc = clSetKernelArg(clgpa->kern_fixvar,
						1,		/* kern_data_store *kds_dst */
						sizeof(cl_mem),
						&clgpa->m_kds_dst);
	if (rc != CL_SUCCESS)
	{
		clserv_log("failed on clSetKernelArg: %s", opencl_strerror(rc));
		return rc;
	}

	rc = clSetKernelArg(clgpa->kern_fixvar,
						2,		/* kern_data_store *ktoast */
						sizeof(cl_mem),
						&clgpa->m_kds_in);
	if (rc != CL_SUCCESS)
	{
		clserv_log("failed on clSetKernelArg: %s", opencl_strerror(rc));
		return rc;
	}

	rc = clSetKernelArg(clgpa->kern_fixvar,
						3,		/* KERN_DYNAMIC_LOCAL_WORKMEM_ARG */
						sizeof(cl_uint) * lwork_sz,
						NULL);
	if (rc != CL_SUCCESS)
	{
		clserv_log("failed on clSetKernelArg: %s", opencl_strerror(rc));
		return rc;
	}

	rc = clEnqueueNDRangeKernel(clgpa->kcmdq,
								clgpa->kern_fixvar,
								1,
								NULL,
								&gwork_sz,
								&lwork_sz,
								1,
								&clgpa->events[clgpa->ev_index - 1],
								&clgpa->events[clgpa->ev_index]);
	if (rc != CL_SUCCESS)
	{
		clserv_log("failed on clEnqueueNDRangeKernel: %s",
				   opencl_strerror(rc));
		return rc;
	}
	clgpa->ev_kern_fixvar = clgpa->ev_index++;
	clgpa->gpreagg->msg.pfm.num_kern_gagg++;

	return CL_SUCCESS;
}

static void
clserv_process_gpupreagg(pgstrom_message *message)
{
	pgstrom_gpupreagg  *gpreagg = (pgstrom_gpupreagg *) message;
	pgstrom_data_store *pds = gpreagg->pds;
	kern_data_store	   *kds = pds->kds;
	pgstrom_data_store *pds_dest = gpreagg->pds_dest;
	kern_data_store	   *kds_dest = pds_dest->kds;
	clstate_gpupreagg  *clgpa;
	kern_row_map	   *krowmap;
	cl_uint				ev_limit;
	cl_uint				nitems = kds->nitems;
	cl_uint				nvalids;
	Size				offset;
	Size				length;
	cl_int				rc;

	Assert(StromTagIs(gpreagg, GpuPreAgg));
	Assert(kds->format == KDS_FORMAT_ROW ||
		   kds->format == KDS_FORMAT_ROW_FLAT);
	Assert(kds_dest->format == KDS_FORMAT_TUPSLOT);

	/*
	 * state object of gpupreagg
	 */
	ev_limit = 50000 + kds->nblocks;
	clgpa = calloc(1, offsetof(clstate_gpupreagg, events[ev_limit]));
	if (!clgpa)
	{
		rc = CL_OUT_OF_HOST_MEMORY;
		goto error;
	}
	clgpa->gpreagg = gpreagg;
	clgpa->ev_limit = ev_limit;

	/*
	 * First of all, it looks up a program object to be run on
	 * the supplied row-store. We may have three cases.
	 * 1) NULL; it means the required program is under asynchronous
	 *    build, and the message is kept on its internal structure
	 *    to be enqueued again. In this case, we have nothing to do
	 *    any more on the invocation.
	 * 2) BAD_OPENCL_PROGRAM; it means previous compile was failed
	 *    and unavailable to run this program anyway. So, we need
	 *    to reply StromError_ProgramCompile error to inform the
	 *    backend this program.
	 * 3) valid cl_program object; it is an ideal result. pre-compiled
	 *    program object was on the program cache, and cl_program
	 *    object is ready to use.
	 */
	clgpa->program = clserv_lookup_device_program(gpreagg->dprog_key,
												  &gpreagg->msg);
	if (!clgpa->program)
	{
		free(clgpa);
		return;	/* message is in waitq, being retried later */
	}
	if (clgpa->program == BAD_OPENCL_PROGRAM)
	{
		rc = CL_BUILD_PROGRAM_FAILURE;
		goto error;
	}

	/*
	 * choose a device to run
	 */
	clgpa->dindex = pgstrom_opencl_device_schedule(&gpreagg->msg);
	clgpa->kcmdq = opencl_cmdq[clgpa->dindex];

	/*
	 * construction of kernel buffer objects
	 *
	 * m_gpreagg  - control data of gpupreagg
	 * m_kds_in   - data store of input relation stream
	 * m_kds_src  - data store of partial aggregate source
	 * m_kds_dst  - data store of partial aggregate destination
	 * m_ghash    - global hash-slot
	 */
	krowmap = KERN_GPUPREAGG_KROWMAP(&gpreagg->kern);
	nvalids = (krowmap->nvalids < 0 ? nitems : krowmap->nvalids);

	/* allocation of m_gpreagg */
	length = KERN_GPUPREAGG_BUFFER_SIZE(&gpreagg->kern, nvalids);
	clgpa->m_gpreagg = clCreateBuffer(opencl_context,
									  CL_MEM_READ_WRITE,
									  length,
									  NULL,
									  &rc);
	if (rc != CL_SUCCESS)
	{
		clserv_log("failed on clCreateBuffer: %s", opencl_strerror(rc));
		goto error;
	}

	/* allocation of kds_in */
	clgpa->m_kds_in = clCreateBuffer(opencl_context,
									 CL_MEM_READ_WRITE,
									 KERN_DATA_STORE_LENGTH(kds),
									 NULL,
									 &rc);
	if (rc != CL_SUCCESS)
	{
		clserv_log("failed on clCreateBuffer: %s", opencl_strerror(rc));
		goto error;
	}
	/* allocation of kds_src */
	clgpa->m_kds_src = clCreateBuffer(opencl_context,
									  CL_MEM_READ_WRITE,
									  KERN_DATA_STORE_LENGTH(kds_dest),
									  NULL,
									  &rc);
	if (rc != CL_SUCCESS)
	{
		clserv_log("failed on clCreateBuffer: %s", opencl_strerror(rc));
		goto error;
	}
	/* allocation of kds_dst */
	clgpa->m_kds_dst = clCreateBuffer(opencl_context,
									  CL_MEM_READ_WRITE,
									  KERN_DATA_STORE_LENGTH(kds_dest),
									  NULL,
									  &rc);
	if (rc != CL_SUCCESS)
	{
		clserv_log("failed on clCreateBuffer: %s", opencl_strerror(rc));
		goto error;
	}
	Assert(!pds->ktoast);
	/* allocation of g_hashslot */
	length = STROMALIGN(gpreagg->kern.hash_size * sizeof(pagg_hashslot));
	clgpa->m_ghash = clCreateBuffer(opencl_context,
									CL_MEM_READ_WRITE,
									length,
									NULL,
									&rc);
	if (rc != CL_SUCCESS)
	{
		clserv_log("failed on clCreateBuffer: %s", opencl_strerror(rc));
		goto error;
	}

	/*
	 * Next, enqueuing DMA send requests, prior to kernel execution.
	 */
	offset = KERN_GPUPREAGG_DMASEND_OFFSET(&gpreagg->kern);
	length = KERN_GPUPREAGG_DMASEND_LENGTH(&gpreagg->kern);
	rc = clEnqueueWriteBuffer(clgpa->kcmdq,
							  clgpa->m_gpreagg,
							  CL_FALSE,
							  offset,
							  length,
							  &gpreagg->kern,
							  0,
							  NULL,
							  &clgpa->events[clgpa->ev_index]);
	if (rc != CL_SUCCESS)
	{
		clserv_log("failed on clEnqueueWriteBuffer: %s", opencl_strerror(rc));
		goto error;
	}
	clgpa->ev_index++;
	gpreagg->msg.pfm.bytes_dma_send += length;
	gpreagg->msg.pfm.num_dma_send++;

	/*
	 * Enqueue DMA send on the input data-store
	 */
	rc = clserv_dmasend_data_store(pds,
								   clgpa->kcmdq,
								   clgpa->m_kds_in,
								   NULL,
								   0,
								   NULL,
								   &clgpa->ev_index,
								   clgpa->events,
								   &gpreagg->msg.pfm);
	if (rc != CL_SUCCESS)
		goto error;

	/*
	 * Also, header portion of the result data-store
	 */
	length = offsetof(kern_data_store, colmeta[kds_dest->ncols]);
	rc = clEnqueueWriteBuffer(clgpa->kcmdq,
                              clgpa->m_kds_src,
							  CL_FALSE,
							  0,
							  length,
							  kds_dest,
							  0,
							  NULL,
							  &clgpa->events[clgpa->ev_index]);
	if (rc != CL_SUCCESS)
	{
		clserv_log("failed on clEnqueueWriteBuffer: %s", opencl_strerror(rc));
		goto error;
	}
	clgpa->ev_index++;
	gpreagg->msg.pfm.bytes_dma_send += length;
	gpreagg->msg.pfm.num_dma_send++;

	rc = clEnqueueWriteBuffer(clgpa->kcmdq,
							  clgpa->m_kds_dst,
							  CL_FALSE,
							  0,
							  length,
							  kds_dest,
							  0,
							  NULL,
							  &clgpa->events[clgpa->ev_index]);
	if (rc != CL_SUCCESS)
	{
		clserv_log("failed on clEnqueueWriteBuffer: %s", opencl_strerror(rc));
		goto error;
	}
	clgpa->ev_index++;
	gpreagg->msg.pfm.bytes_dma_send += length;
	gpreagg->msg.pfm.num_dma_send++;

	/*
	 * Kick the kernel functions.
	 *
	 * Fortunatelly, gpupreagg_preparation() is always kicked on the head
	 * of this call-chain, thus, this function is responsible to synchronize
	 * DMA transfer above. Rest of kernel function needs to synchronize the
	 * previous call on itself.
	 * The last call is always gpupreagg_reduction() also, so it can be the
	 * only blocker of DMA receive.
	 */

	/* kick, gpupreagg_preparation() */
	rc = clserv_launch_preagg_preparation(clgpa, nitems);
	if (rc != CL_SUCCESS)
		goto error;

	/*
	 * kick, gpupreagg_local_reduction, or gpupreagg_init_global_hashslot
	 * instead if no local reduction is expected.
	 */
	if (gpreagg->local_reduction)
	{
		rc = clserv_launch_local_reduction(clgpa, nitems);
		if (rc != CL_SUCCESS)
			goto error;
	}
	else
	{
		rc = clserv_launch_init_hashslot(clgpa, nitems);
		if (rc != CL_SUCCESS)
			goto error;
	}
	/* finally, kick gpupreagg_global_reduction */
	rc = clserv_launch_global_reduction(clgpa, nitems);
	if (rc != CL_SUCCESS)
		goto error;

	/* finally, fixup varlena datum if any */
	if (gpreagg->has_varlena)
	{
		rc = clserv_launch_fixup_varlena(clgpa, nitems);
		if (rc != CL_SUCCESS)
			goto error;
	}

	/* writing back the result buffer */
	length = KERN_DATA_STORE_LENGTH(kds_dest);
	rc = clEnqueueReadBuffer(clgpa->kcmdq,
							 clgpa->m_kds_dst,
							 CL_FALSE,
							 0,
							 length,
							 kds_dest,
							 1,
							 &clgpa->events[clgpa->ev_index - 1],
							 &clgpa->events[clgpa->ev_index]);
	if (rc != CL_SUCCESS)
	{
		clserv_log("failed on clEnqueueReadBuffer: %s",
				   opencl_strerror(rc));
		goto error;
	}
	clgpa->ev_dma_recv = clgpa->ev_index++;
	gpreagg->msg.pfm.bytes_dma_recv += length;
	gpreagg->msg.pfm.num_dma_recv++;

	/* also, status and kern_row_map has to be written back */
	offset = KERN_GPUPREAGG_DMARECV_OFFSET(&gpreagg->kern);
	length = KERN_GPUPREAGG_DMARECV_LENGTH(&gpreagg->kern, nvalids);
	rc = clEnqueueReadBuffer(clgpa->kcmdq,
							 clgpa->m_gpreagg,
							 CL_FALSE,
							 offset,
							 length,
							 &gpreagg->kern,
							 1,
							 &clgpa->events[clgpa->ev_index - 1],
							 &clgpa->events[clgpa->ev_index]);
	if (rc != CL_SUCCESS)
	{
		clserv_log("failed on clEnqueueReadBuffer: %s",
				   opencl_strerror(rc));
		goto error;
	}
	clgpa->ev_index++;
	gpreagg->msg.pfm.bytes_dma_recv += length;
	gpreagg->msg.pfm.num_dma_recv++;
	Assert(clgpa->ev_index < clgpa->ev_limit);

	/*
	 * Last, registers a callback to handle post gpupreagg process
	 */
	rc = clSetEventCallback(clgpa->events[clgpa->ev_index - 1],
							CL_COMPLETE,
							clserv_respond_gpupreagg,
							clgpa);
    if (rc != CL_SUCCESS)
    {
        clserv_log("failed on clSetEventCallback: %s", opencl_strerror(rc));
        goto error;
    }
    return;

error:
	if (clgpa)
	{
		if (clgpa->ev_index > 0)
		{
			clWaitForEvents(clgpa->ev_index, clgpa->events);
			while (clgpa->ev_index > 0)
				clReleaseEvent(clgpa->events[--clgpa->ev_index]);
		}
	
		if (clgpa->m_gpreagg)
			clReleaseMemObject(clgpa->m_gpreagg);
		if (clgpa->m_kds_in)
			clReleaseMemObject(clgpa->m_kds_in);
		if (clgpa->m_kds_src)
			clReleaseMemObject(clgpa->m_kds_src);
		if (clgpa->m_kds_dst)
			clReleaseMemObject(clgpa->m_kds_dst);
		if (clgpa->m_ghash)
			clReleaseMemObject(clgpa->m_ghash);
		if (clgpa->kern_prep)
			clReleaseKernel(clgpa->kern_prep);
		if (clgpa->kern_init)
			clReleaseKernel(clgpa->kern_init);
		if (clgpa->kern_lagg)
			clReleaseKernel(clgpa->kern_lagg);
		if (clgpa->kern_gagg)
			clReleaseKernel(clgpa->kern_gagg);
		if (clgpa->kern_fixvar)
			clReleaseKernel(clgpa->kern_fixvar);
		if (clgpa->program && clgpa->program != BAD_OPENCL_PROGRAM)
			clReleaseProgram(clgpa->program);
	}
	gpreagg->msg.errcode = rc;
	pgstrom_reply_message(&gpreagg->msg);
}

/* ----------------------------------------------------------------
 *
 * NOTE: below is the function to process enhanced aggregate operations
 *
 * ---------------------------------------------------------------- */

/* gpupreagg_partial_nrows - placeholder function that generate number
 * of rows being included in this partial group.
 */
Datum
gpupreagg_partial_nrows(PG_FUNCTION_ARGS)
{
	int		i;

	for (i=0; i < PG_NARGS(); i++)
	{
		if (PG_ARGISNULL(i) || !PG_GETARG_BOOL(i))
			PG_RETURN_INT32(0);
	}
	PG_RETURN_INT32(1);
}
PG_FUNCTION_INFO_V1(gpupreagg_partial_nrows);

/* gpupreagg_pseudo_expr - placeholder function that returns the supplied
 * variable as is (even if it is NULL). Used to MIX(), MAX() placeholder.
 */
Datum
gpupreagg_pseudo_expr(PG_FUNCTION_ARGS)
{
	PG_RETURN_DATUM(PG_GETARG_DATUM(0));
}
PG_FUNCTION_INFO_V1(gpupreagg_pseudo_expr);

/* gpupreagg_psum_* - placeholder function that generates partial sum
 * of the arguments. _x2 generates square value of the input
 */
Datum
gpupreagg_psum_int(PG_FUNCTION_ARGS)
{
	Assert(PG_NARGS() == 1);
	if (PG_ARGISNULL(0))
		PG_RETURN_NULL();
	PG_RETURN_INT64(PG_GETARG_INT64(0));
}
PG_FUNCTION_INFO_V1(gpupreagg_psum_int);

Datum
gpupreagg_psum_float4(PG_FUNCTION_ARGS)
{
	Assert(PG_NARGS() == 1);
	if (PG_ARGISNULL(0))
		PG_RETURN_NULL();
	PG_RETURN_FLOAT4(PG_GETARG_FLOAT4(0));
}
PG_FUNCTION_INFO_V1(gpupreagg_psum_float4);

Datum
gpupreagg_psum_float8(PG_FUNCTION_ARGS)
{
	Assert(PG_NARGS() == 1);
	if (PG_ARGISNULL(0))
		PG_RETURN_NULL();
	PG_RETURN_FLOAT8(PG_GETARG_FLOAT8(0));
}
PG_FUNCTION_INFO_V1(gpupreagg_psum_float8);

Datum
gpupreagg_psum_x2_float(PG_FUNCTION_ARGS)
{
	Assert(PG_NARGS() == 1);
	if (PG_ARGISNULL(0))
		PG_RETURN_NULL();
	PG_RETURN_FLOAT8(PG_GETARG_FLOAT8(0) * PG_GETARG_FLOAT8(0));
}
PG_FUNCTION_INFO_V1(gpupreagg_psum_x2_float);

Datum
gpupreagg_psum_numeric(PG_FUNCTION_ARGS)
{
	Assert(PG_NARGS() == 1);
	if (PG_ARGISNULL(0))
		PG_RETURN_NULL();
	PG_RETURN_NUMERIC(PG_GETARG_NUMERIC(0));
}
PG_FUNCTION_INFO_V1(gpupreagg_psum_numeric);

Datum
gpupreagg_psum_x2_numeric(PG_FUNCTION_ARGS)
{
	Assert(PG_NARGS() == 1);
	if (PG_ARGISNULL(0))
		PG_RETURN_NULL();

	PG_RETURN_NUMERIC(DirectFunctionCall2(numeric_mul,
										  PG_GETARG_DATUM(0),
										  PG_GETARG_DATUM(0)));
}
PG_FUNCTION_INFO_V1(gpupreagg_psum_x2_numeric);

/* gpupreagg_corr_psum - placeholder function that generates partial sum
 * of the arguments. _x2 generates square value of the input
 */
Datum
gpupreagg_corr_psum_x(PG_FUNCTION_ARGS)
{
	Assert(PG_NARGS() == 3);
	/* Aggregate Filter */
	if (PG_ARGISNULL(0) || !PG_GETARG_BOOL(0))
		PG_RETURN_NULL();
	/* NULL checks */
	if (PG_ARGISNULL(1) || PG_ARGISNULL(2))
		PG_RETURN_NULL();
	PG_RETURN_FLOAT8(PG_GETARG_FLOAT8(0));
}
PG_FUNCTION_INFO_V1(gpupreagg_corr_psum_x);

Datum
gpupreagg_corr_psum_y(PG_FUNCTION_ARGS)
{
	Assert(PG_NARGS() == 3);
	/* Aggregate Filter */
	if (PG_ARGISNULL(0) || !PG_GETARG_BOOL(0))
		PG_RETURN_NULL();
	/* NULL checks */
	if (PG_ARGISNULL(1) || PG_ARGISNULL(2))
		PG_RETURN_NULL();
	PG_RETURN_FLOAT8(PG_GETARG_FLOAT8(1));
}
PG_FUNCTION_INFO_V1(gpupreagg_corr_psum_y);

Datum
gpupreagg_corr_psum_x2(PG_FUNCTION_ARGS)
{
	Assert(PG_NARGS() == 3);
	/* Aggregate Filter */
	if (PG_ARGISNULL(0) || !PG_GETARG_BOOL(0))
		PG_RETURN_NULL();
	/* NULL checks */
	if (PG_ARGISNULL(1) || PG_ARGISNULL(2))
		PG_RETURN_NULL();
	PG_RETURN_FLOAT8(PG_GETARG_FLOAT8(0) * PG_GETARG_FLOAT8(0));
}
PG_FUNCTION_INFO_V1(gpupreagg_corr_psum_x2);

Datum
gpupreagg_corr_psum_y2(PG_FUNCTION_ARGS)
{
	Assert(PG_NARGS() == 3);
	/* Aggregate Filter */
	if (PG_ARGISNULL(0) || !PG_GETARG_BOOL(0))
		PG_RETURN_NULL();
	/* NULL checks */
	if (PG_ARGISNULL(1) || PG_ARGISNULL(2))
		PG_RETURN_NULL();
	PG_RETURN_FLOAT8(PG_GETARG_FLOAT8(1) * PG_GETARG_FLOAT8(1));
}
PG_FUNCTION_INFO_V1(gpupreagg_corr_psum_y2);

Datum
gpupreagg_corr_psum_xy(PG_FUNCTION_ARGS)
{
	Assert(PG_NARGS() == 3);
	/* Aggregate Filter */
	if (PG_ARGISNULL(0) || !PG_GETARG_BOOL(0))
		PG_RETURN_NULL();
	/* NULL checks */
	if (PG_ARGISNULL(1) || PG_ARGISNULL(2))
		PG_RETURN_NULL();
	PG_RETURN_FLOAT8(PG_GETARG_FLOAT8(0) * PG_GETARG_FLOAT8(1));
}
PG_FUNCTION_INFO_V1(gpupreagg_corr_psum_xy);

/*
 * ex_avg() - an enhanced average calculation that takes two arguments;
 * number of rows in this group and partial sum of the value.
 * Then, it eventually generate mathmatically compatible average value.
 */
static int64 *
check_int64_array(ArrayType *transarray, int n)
{
	if (ARR_NDIM(transarray) != 1 ||
		ARR_DIMS(transarray)[0] != n ||
		ARR_HASNULL(transarray) ||
		ARR_ELEMTYPE(transarray) != INT8OID)
		elog(ERROR, "Two elements int8 array is expected");
	return (int64 *) ARR_DATA_PTR(transarray);
}

Datum
pgstrom_avg_int8_accum(PG_FUNCTION_ARGS)
{
	ArrayType  *transarray = PG_GETARG_ARRAYTYPE_P(0);
	int32		nrows = PG_GETARG_INT32(1);
	int64		psumX = PG_GETARG_INT64(2);
	int64	   *transvalues;
	int64		newN;
	int64		newSumX;

	transvalues = check_int64_array(transarray, 2);
	newN = transvalues[0] + nrows;
	newSumX = transvalues[1] + psumX;

	if (AggCheckCallContext(fcinfo, NULL))
	{
		transvalues[0] = newN;
		transvalues[1] = newSumX;

		PG_RETURN_ARRAYTYPE_P(transarray);
	}
	else
	{
		Datum		transdatums[2];
		ArrayType  *result;

		transdatums[0] = Int64GetDatumFast(newN);
		transdatums[1] = Int64GetDatumFast(newSumX);

		result = construct_array(transdatums, 2,
								 INT8OID,
								 sizeof(int64), FLOAT8PASSBYVAL, 'd');
		PG_RETURN_ARRAYTYPE_P(result);
	}
}
PG_FUNCTION_INFO_V1(pgstrom_avg_int8_accum);

Datum
pgstrom_sum_int8_accum(PG_FUNCTION_ARGS)
{
	ArrayType  *transarray = PG_GETARG_ARRAYTYPE_P(0);
	int64		psumX = PG_GETARG_INT64(1);
	int64	   *transvalues;
	int64		newSumX;

	transvalues = check_int64_array(transarray, 2);
	newSumX = transvalues[1] + psumX;

	if (AggCheckCallContext(fcinfo, NULL))
	{
		transvalues[0] = 0;	/* dummy */
		transvalues[1] = newSumX;

		PG_RETURN_ARRAYTYPE_P(transarray);
	}
	else
	{
		Datum		transdatums[2];
		ArrayType  *result;

		transdatums[0] = Int64GetDatumFast(0);	/* dummy */
		transdatums[1] = Int64GetDatumFast(newSumX);

		result = construct_array(transdatums, 2,
								 INT8OID,
								 sizeof(int64), FLOAT8PASSBYVAL, 'd');
		PG_RETURN_ARRAYTYPE_P(result);
	}
}
PG_FUNCTION_INFO_V1(pgstrom_sum_int8_accum);

/*
 * The built-in final sum() function that accept int8 generates numeric
 * value, but it does not fit the specification of original int2/int4.
 * So, we put our original implementation that accepet nrows(int4) and
 * partial sum (int8) then generate total sum in int8 form.
 */
Datum
pgstrom_sum_int8_final(PG_FUNCTION_ARGS)
{
	ArrayType  *transarray = PG_GETARG_ARRAYTYPE_P(0);
	int64      *transvalues;

	transvalues = check_int64_array(transarray, 2);

	PG_RETURN_INT64(transvalues[1]);
}
PG_FUNCTION_INFO_V1(pgstrom_sum_int8_final);

/*
 * numeric_agg_state - self version of aggregation internal state; that
 * can keep N, sum(X) and sum(X*X) in numeric data-type.
 */
typedef struct
{
	int64	N;
	Datum	sumX;
	Datum	sumX2;
} numeric_agg_state;

Datum
pgstrom_int8_avg_accum(PG_FUNCTION_ARGS)
{
	int32			nrows = PG_GETARG_INT32(1);
	Datum			addNum;
	MemoryContext	aggcxt;
	MemoryContext	oldcxt;
	numeric_agg_state *state;

	if (!AggCheckCallContext(fcinfo, &aggcxt))
		elog(ERROR, "aggregate function called in non-aggregate context");
	if (nrows < 0 || PG_ARGISNULL(1))
		elog(ERROR, "Bug? negative or NULL nrows was given");

	/* make a state object and update it */
	oldcxt = MemoryContextSwitchTo(aggcxt);
	state = PG_ARGISNULL(0) ? NULL : (numeric_agg_state *)PG_GETARG_POINTER(0);
	if (!state)
	{
		state = palloc0(sizeof(numeric_agg_state));
		state->N = 0;
		state->sumX = DirectFunctionCall3(numeric_in,
										  CStringGetDatum("0"),
										  ObjectIdGetDatum(0),
										  Int32GetDatum(-1));
	}
	if (!PG_ARGISNULL(2))
	{
		state->N += nrows;
		addNum = DirectFunctionCall1(int8_numeric, PG_GETARG_DATUM(2));
		state->sumX = DirectFunctionCall2(numeric_add, state->sumX, addNum);
	}
	MemoryContextSwitchTo(oldcxt);

	PG_RETURN_POINTER(state);
}
PG_FUNCTION_INFO_V1(pgstrom_int8_avg_accum);

Datum
pgstrom_numeric_avg_accum(PG_FUNCTION_ARGS)
{
	int32			nrows = PG_GETARG_INT32(1);
	MemoryContext	aggcxt;
	MemoryContext	oldcxt;
	numeric_agg_state *state;

	if (!AggCheckCallContext(fcinfo, &aggcxt))
		elog(ERROR, "aggregate function called in non-aggregate context");
	if (nrows < 0 || PG_ARGISNULL(1))
		elog(ERROR, "Bug? negative or NULL nrows was given");

	/* make a state object and update it */
	oldcxt = MemoryContextSwitchTo(aggcxt);
	state = PG_ARGISNULL(0) ? NULL : (numeric_agg_state *)PG_GETARG_POINTER(0);
	if (!state)
	{
		state = palloc0(sizeof(numeric_agg_state));
		state->N = 0;
		state->sumX = DirectFunctionCall3(numeric_in,
										  CStringGetDatum("0"),
										  ObjectIdGetDatum(0),
										  Int32GetDatum(-1));
	}
	if (!PG_ARGISNULL(2))
	{
		state->N += nrows;
		state->sumX = DirectFunctionCall2(numeric_add,
										  state->sumX,
										  PG_GETARG_DATUM(2));
	}
	MemoryContextSwitchTo(oldcxt);

	PG_RETURN_POINTER(state);
}
PG_FUNCTION_INFO_V1(pgstrom_numeric_avg_accum);

Datum
pgstrom_numeric_avg_final(PG_FUNCTION_ARGS)
{
	numeric_agg_state *state;
	Datum		vN;
	Datum		result;

	state = PG_ARGISNULL(0) ? NULL : (numeric_agg_state *)PG_GETARG_POINTER(0);

	/* If there were no non-null inputs, return NULL */
	if (state == NULL || state->N == 0)
		PG_RETURN_NULL();
	/* If any NaN value is accumlated, return NaN */
	if (numeric_is_nan(DatumGetNumeric(state->sumX)))
		PG_RETURN_NUMERIC(state->sumX);

	vN = DirectFunctionCall1(int8_numeric, Int64GetDatum(state->N));
	result = DirectFunctionCall2(numeric_div, state->sumX, vN);

	PG_RETURN_NUMERIC(result);
}
PG_FUNCTION_INFO_V1(pgstrom_numeric_avg_final);

/* logic copied from utils/adt/float.c */
static inline float8 *
check_float8_array(ArrayType *transarray, int nitems)
{
	/*
	 * We expect the input to be an N-element float array; verify that. We
	 * don't need to use deconstruct_array() since the array data is just
	 * going to look like a C array of N float8 values.
	 */
	if (ARR_NDIM(transarray) != 1 ||
		ARR_DIMS(transarray)[0] != nitems ||
		ARR_HASNULL(transarray) ||
		ARR_ELEMTYPE(transarray) != FLOAT8OID)
		elog(ERROR, "%d-elements float8 array is expected", nitems);
	return (float8 *) ARR_DATA_PTR(transarray);
}

/* logic copied from utils/adt/float.c */
static inline void
check_float8_valid(float8 value, bool inf_is_valid, bool zero_is_valid)
{
	if (isinf(value) && !inf_is_valid)
		ereport(ERROR,
				(errcode(ERRCODE_NUMERIC_VALUE_OUT_OF_RANGE),
				 errmsg("value out of range: overflow")));
	if (value == 0.0 && !zero_is_valid)
		ereport(ERROR,
				(errcode(ERRCODE_NUMERIC_VALUE_OUT_OF_RANGE),
				 errmsg("value out of range: underflow")));
}

Datum
pgstrom_sum_float8_accum(PG_FUNCTION_ARGS)
{
	ArrayType  *transarray = PG_GETARG_ARRAYTYPE_P(0);
	int32		nrows = PG_GETARG_INT32(1);
	float8		psumX = PG_GETARG_FLOAT8(2);
	float8	   *transvalues;
	float8		newN;
	float8		newSumX;

	transvalues = check_float8_array(transarray, 3);
	newN = transvalues[0] + (float8) nrows;
	newSumX = transvalues[1] + psumX;
	check_float8_valid(newSumX, isinf(transvalues[1]) || isinf(psumX), true);

	if (AggCheckCallContext(fcinfo, NULL))
	{
		transvalues[0] = newN;
		transvalues[1] = newSumX;
		transvalues[2] = 0.0;	/* dummy */

		PG_RETURN_ARRAYTYPE_P(transarray);
	}
	else
	{
		Datum		transdatums[3];
		ArrayType  *result;

		transdatums[0] = Float8GetDatumFast(newN);
		transdatums[1] = Float8GetDatumFast(newSumX);
		transdatums[2] = Float8GetDatumFast(0.0);

		result = construct_array(transdatums, 3,
								 FLOAT8OID,
								 sizeof(float8), FLOAT8PASSBYVAL, 'd');
		PG_RETURN_ARRAYTYPE_P(result);
	}
}
PG_FUNCTION_INFO_V1(pgstrom_sum_float8_accum);

/*
 * variance and stddev - mathmatical compatible result can be lead using
 * nrows, psum(X) and psum(X*X). So, we track these variables.
 */
Datum
pgstrom_variance_float8_accum(PG_FUNCTION_ARGS)
{
	ArrayType  *transarray = PG_GETARG_ARRAYTYPE_P(0);
	int32		nrows = PG_GETARG_INT32(1);
	float8		psumX = PG_GETARG_FLOAT8(2);
	float8		psumX2 = PG_GETARG_FLOAT8(3);
	float8	   *transvalues;
	float8		newN;
	float8		newSumX;
	float8		newSumX2;

	transvalues = check_float8_array(transarray, 3);
	newN = transvalues[0] + (float8) nrows;
	newSumX = transvalues[1] + psumX;
	check_float8_valid(newSumX, isinf(transvalues[1]) || isinf(psumX), true);
	newSumX2 = transvalues[2] + psumX2;
	check_float8_valid(newSumX2, isinf(transvalues[2]) || isinf(psumX2), true);

	if (AggCheckCallContext(fcinfo, NULL))
	{
		transvalues[0] = newN;
		transvalues[1] = newSumX;
		transvalues[2] = newSumX2;

		PG_RETURN_ARRAYTYPE_P(transarray);
	}
	else
	{
		Datum		transdatums[3];
		ArrayType  *result;

		transdatums[0] = Float8GetDatumFast(newN);
		transdatums[1] = Float8GetDatumFast(newSumX);
		transdatums[2] = Float8GetDatumFast(newSumX2);

		result = construct_array(transdatums, 3,
								 FLOAT8OID,
								 sizeof(float8), FLOAT8PASSBYVAL, 'd');
		PG_RETURN_ARRAYTYPE_P(result);
	}
}
PG_FUNCTION_INFO_V1(pgstrom_variance_float8_accum);

Datum
pgstrom_numeric_var_accum(PG_FUNCTION_ARGS)
{
	int32			nrows = PG_GETARG_INT32(1);
	MemoryContext	aggcxt;
	MemoryContext	oldcxt;
	numeric_agg_state *state;

	if (!AggCheckCallContext(fcinfo, &aggcxt))
		elog(ERROR, "aggregate function called in non-aggregate context");

	if (nrows < 0 || PG_ARGISNULL(1))
		elog(ERROR, "Bug? negative or NULL nrows was given");

	/* make a state object and update it */
	oldcxt = MemoryContextSwitchTo(aggcxt);
	state = PG_ARGISNULL(0) ? NULL : (numeric_agg_state *)PG_GETARG_POINTER(0);
	if (!state)
	{
		state = palloc0(sizeof(numeric_agg_state));
		state->N = 0;
		state->sumX = DirectFunctionCall3(numeric_in,
										  CStringGetDatum("0"),
										  ObjectIdGetDatum(0),
										  Int32GetDatum(-1));
		state->sumX2 = DirectFunctionCall3(numeric_in,
										   CStringGetDatum("0"),
										   ObjectIdGetDatum(0),
										   Int32GetDatum(-1));
	}
	if (!PG_ARGISNULL(2) && !PG_ARGISNULL(3))
	{
		state->N += nrows;
		state->sumX = DirectFunctionCall2(numeric_add,
										  state->sumX,
										  PG_GETARG_DATUM(2));
		state->sumX2 = DirectFunctionCall2(numeric_add,
										   state->sumX2,
										   PG_GETARG_DATUM(3));
	}
	MemoryContextSwitchTo(oldcxt);

	PG_RETURN_POINTER(state);
}
PG_FUNCTION_INFO_V1(pgstrom_numeric_var_accum);

static Numeric
pgstrom_numeric_stddev_internal(numeric_agg_state *state,
								bool variance, bool sample)
{
	Datum	vZero;
	Datum	vN;
	Datum	vN2;
	Datum	vSumX;
	Datum	vSumX2;
	Datum	result;

	if (state == NULL)
		return NULL;
	/* NaN checks */
	if (numeric_is_nan(DatumGetNumeric(state->sumX)))
		return DatumGetNumeric(state->sumX);
	if (numeric_is_nan(DatumGetNumeric(state->sumX2)))
		return DatumGetNumeric(state->sumX2);

	/*
	 * Sample stddev and variance are undefined when N <= 1; population stddev
	 * is undefined when N == 0. Return NULL in either case.
	 */
	if (sample ? state->N <= 1 : state->N <= 0)
		return NULL;

	/* const_zero = (Numeric)0 */
	vZero  = DirectFunctionCall3(numeric_in,
								 CStringGetDatum("0"),
								 ObjectIdGetDatum(0),
								 Int32GetDatum(-1));
	/* vN = (Numeric)N */
	vN = DirectFunctionCall1(int8_numeric, Int64GetDatum(state->N));
	/* vsumX = sumX * sumX */
	vSumX = DirectFunctionCall2(numeric_mul, state->sumX, state->sumX);
	/* vsumX2 = N * sumX2 */
	vSumX2 = DirectFunctionCall2(numeric_mul, state->sumX2, vN);
	/* N * sumX2 - sumX * sumX */
	vSumX2 = DirectFunctionCall2(numeric_sub, vSumX2, vSumX);

	/* Watch out for roundoff error producing a negative numerator */
	if (DirectFunctionCall2(numeric_cmp, vSumX2, vZero) <= 0)
		return DatumGetNumeric(vZero);

	if (!sample)
		vN2 = DirectFunctionCall2(numeric_mul, vN, vN);	/* N * N */
	else
	{
		Datum	vOne;
		Datum	vNminus;

		vOne = DirectFunctionCall3(numeric_in,
								   CStringGetDatum("1"),
								   ObjectIdGetDatum(0),
								   Int32GetDatum(-1));
		vNminus = DirectFunctionCall2(numeric_sub, vN, vOne);
		vN2 = DirectFunctionCall2(numeric_mul, vN, vNminus); /* N * (N - 1) */
	}
	/* variance */
	result = DirectFunctionCall2(numeric_div, vSumX2, vN2);
	/* stddev? */
	if (!variance)
		result = DirectFunctionCall1(numeric_sqrt, result);

	return DatumGetNumeric(result);
}

Datum
pgstrom_numeric_var_samp(PG_FUNCTION_ARGS)
{
	numeric_agg_state *state;
	Numeric		result;

	state = PG_ARGISNULL(0) ? NULL : (numeric_agg_state *)PG_GETARG_POINTER(0);

	result = pgstrom_numeric_stddev_internal(state, true, true);
	if (!result)
		PG_RETURN_NULL();

	PG_RETURN_NUMERIC(result);
}
PG_FUNCTION_INFO_V1(pgstrom_numeric_var_samp);

Datum
pgstrom_numeric_stddev_samp(PG_FUNCTION_ARGS)
{
	numeric_agg_state *state;
	Numeric		result;

	state = PG_ARGISNULL(0) ? NULL : (numeric_agg_state *)PG_GETARG_POINTER(0);

	result = pgstrom_numeric_stddev_internal(state, false, true);
	if (!result)
		PG_RETURN_NULL();

	PG_RETURN_NUMERIC(result);
}
PG_FUNCTION_INFO_V1(pgstrom_numeric_stddev_samp);

Datum
pgstrom_numeric_var_pop(PG_FUNCTION_ARGS)
{
	numeric_agg_state *state;
	Numeric		result;

	state = PG_ARGISNULL(0) ? NULL : (numeric_agg_state *)PG_GETARG_POINTER(0);

	result = pgstrom_numeric_stddev_internal(state, true, false);
	if (!result)
		PG_RETURN_NULL();

	PG_RETURN_NUMERIC(result);
}
PG_FUNCTION_INFO_V1(pgstrom_numeric_var_pop);

Datum
pgstrom_numeric_stddev_pop(PG_FUNCTION_ARGS)
{
	numeric_agg_state *state;
	Numeric		result;

	state = PG_ARGISNULL(0) ? NULL : (numeric_agg_state *)PG_GETARG_POINTER(0);

	result = pgstrom_numeric_stddev_internal(state, false, false);
	if (!result)
		PG_RETURN_NULL();

	PG_RETURN_NUMERIC(result);
}
PG_FUNCTION_INFO_V1(pgstrom_numeric_stddev_pop);

/*
 * covariance - mathmatical compatible result can be lead using
 * nrows, psum(X), psum(X*X), psum(Y), psum(Y*Y), psum(X*Y)
 */
Datum
pgstrom_covariance_float8_accum(PG_FUNCTION_ARGS)
{
	ArrayType  *transarray = PG_GETARG_ARRAYTYPE_P(0);
	int32		nrows  = PG_GETARG_INT32(1);
	float8		psumX  = PG_GETARG_FLOAT8(2);
	float8		psumX2 = PG_GETARG_FLOAT8(3);
	float8		psumY  = PG_GETARG_FLOAT8(4);
	float8		psumY2 = PG_GETARG_FLOAT8(5);
	float8		psumXY = PG_GETARG_FLOAT8(6);
	float8	   *transvalues;
	float8		newN;
	float8		newSumX;
	float8		newSumX2;
	float8		newSumY;
	float8		newSumY2;
	float8		newSumXY;

	transvalues = check_float8_array(transarray, 6);
	newN = transvalues[0] + (float8) nrows;
	newSumX = transvalues[1] + psumX;
	check_float8_valid(newSumX, isinf(transvalues[1]) || isinf(psumX), true);
	newSumX2 = transvalues[2] + psumX2;
	check_float8_valid(newSumX2, isinf(transvalues[2]) || isinf(psumX2), true);
	newSumY = transvalues[3] + psumY;
	check_float8_valid(newSumX, isinf(transvalues[3]) || isinf(psumY), true);
	newSumY2 = transvalues[4] + psumY2;
	check_float8_valid(newSumY2, isinf(transvalues[4]) || isinf(psumY2), true);
	newSumXY = transvalues[5] + psumXY;
	check_float8_valid(newSumXY, isinf(transvalues[5]) || isinf(psumXY), true);

	if (AggCheckCallContext(fcinfo, NULL))
	{
		transvalues[0] = newN;
		transvalues[1] = newSumX;
		transvalues[2] = newSumX2;
		transvalues[3] = newSumY;
		transvalues[4] = newSumY2;
		transvalues[5] = newSumXY;

		PG_RETURN_ARRAYTYPE_P(transarray);
	}
	else
	{
		Datum		transdatums[6];
		ArrayType  *result;

		transdatums[0] = Float8GetDatumFast(newN);
		transdatums[1] = Float8GetDatumFast(newSumX);
		transdatums[2] = Float8GetDatumFast(newSumX2);
		transdatums[3] = Float8GetDatumFast(newSumY);
		transdatums[4] = Float8GetDatumFast(newSumY2);
		transdatums[5] = Float8GetDatumFast(newSumXY);

		result = construct_array(transdatums, 6,
								 FLOAT8OID,
								 sizeof(float8), FLOAT8PASSBYVAL, 'd');
		PG_RETURN_ARRAYTYPE_P(result);
	}
}
PG_FUNCTION_INFO_V1(pgstrom_covariance_float8_accum);<|MERGE_RESOLUTION|>--- conflicted
+++ resolved
@@ -2001,7 +2001,9 @@
 		dtype = pgstrom_devtype_lookup_and_track(FLOAT8OID, pc->context);
 		if (!dtype)
 			elog(ERROR, "device type lookup failed: %u", FLOAT8OID);
-		dfunc = pgstrom_devfunc_lookup_and_track(F_FLOAT8MUL, pc->context);
+		dfunc = pgstrom_devfunc_lookup_and_track(F_FLOAT8MUL,
+												 InvalidOid,
+												 pc->context);
 		if (!dtype)
 			elog(ERROR, "device function lookup failed: %u", F_FLOAT8MUL);
 		temp_label = "temp_float8x";
@@ -2013,7 +2015,9 @@
 		dtype = pgstrom_devtype_lookup_and_track(NUMERICOID, pc->context);
 		if (!dtype)
 			elog(ERROR, "device type lookup failed: %u", NUMERICOID);
-		dfunc = pgstrom_devfunc_lookup_and_track(F_NUMERIC_MUL, pc->context);
+		dfunc = pgstrom_devfunc_lookup_and_track(F_NUMERIC_MUL,
+												 InvalidOid,
+												 pc->context);
 		if (!dtype)
 			elog(ERROR, "device function lookup failed: %u", F_NUMERIC_MUL);
 		temp_label = "temp_numeric";
@@ -2102,7 +2106,9 @@
 	}
 	else if (strcmp(func_name, "pcov_x2") == 0)
 	{
-		dfunc = pgstrom_devfunc_lookup_and_track(F_FLOAT8MUL, pc->context);
+		dfunc = pgstrom_devfunc_lookup_and_track(F_FLOAT8MUL,
+												 InvalidOid,
+												 pc->context);
 		appendStringInfo(
 			body,
 			"  else\n"
@@ -2113,7 +2119,9 @@
 	}
 	else if (strcmp(func_name, "pcov_y2") == 0)
 	{
-		dfunc = pgstrom_devfunc_lookup_and_track(F_FLOAT8MUL, pc->context);
+		dfunc = pgstrom_devfunc_lookup_and_track(F_FLOAT8MUL,
+												 InvalidOid,
+												 pc->context);
 		appendStringInfo(
 			body,
 			"  else\n"
@@ -2124,7 +2132,9 @@
 	}
 	else if (strcmp(func_name, "pcov_xy") == 0)
 	{
-		dfunc = pgstrom_devfunc_lookup_and_track(F_FLOAT8MUL, pc->context);
+		dfunc = pgstrom_devfunc_lookup_and_track(F_FLOAT8MUL,
+												 InvalidOid,
+												 pc->context);
 		appendStringInfo(
 			body,
 			"  else\n"
@@ -2265,166 +2275,14 @@
 					 strcmp(func_name, "psum") == 0)
 				gpupreagg_codegen_projection_misc(&body, func, func_name, &pc);
 			else if (strcmp(func_name, "psum_x2") == 0)
-<<<<<<< HEAD
 				gpupreagg_codegen_projection_psum_x2(&body, func, &pc);
-=======
-			{
-				const char *temp_label;
-
-				clause = linitial(func->args);
-				if (exprType((Node *)clause) == FLOAT8OID)
-				{
-					use_temp_float8x = true;
-					dfunc = pgstrom_devfunc_lookup_and_track(F_FLOAT8MUL,
-															 InvalidOid,
-															 context);
-					dtype = pgstrom_devtype_lookup_and_track(FLOAT8OID,
-															 context);
-					appendStringInfo(
-						&body, "  temp_float8x = %s;\n",
-						pgstrom_codegen_expression((Node *)clause, context));
-					temp_label = "temp_float8x";
-				}
-				else if (exprType((Node *)clause) == NUMERICOID)
-				{
-					use_temp_numeric = true;
-					dfunc = pgstrom_devfunc_lookup_and_track(F_NUMERIC_MUL,
-															 InvalidOid,
-															 context);
-					dtype = pgstrom_devtype_lookup_and_track(NUMERICOID,
-															 context);
-					appendStringInfo(
-						&body, "  temp_numeric = %s;\n",
-						pgstrom_codegen_expression((Node *)clause, context));
-					temp_label = "temp_numeric";
-				}
-				else
-					elog(ERROR, "Bug? psum_x2 expect float8 or numeric");
-
-				appendStringInfo(
-					&body,
-					"  pg_%s_vstore(%s,%s,errcode,%u,%s,\n"
-					"               pgfn_%s(errcode, %s, %s));\n",
-					dtype->type_name,
-					kds_label,
-					ktoast_label,
-					tle->resno - 1,
-					rowidx_label,
-					dfunc->func_alias,
-					temp_label,
-					temp_label);
-			}
->>>>>>> 3c2e067f
 			else if (strcmp(func_name, "pcov_x") == 0 ||
 					 strcmp(func_name, "pcov_y") == 0 ||
 					 strcmp(func_name, "pcov_x2") == 0 ||
 					 strcmp(func_name, "pcov_y2") == 0 ||
 					 strcmp(func_name, "pcov_xy") == 0)
-<<<<<<< HEAD
 				gpupreagg_codegen_projection_corr(&body, func, func_name, &pc);
 			else
-=======
-			{
-				Expr   *filter = linitial(func->args);
-				Expr   *x_clause = lsecond(func->args);
-				Expr   *y_clause = lthird(func->args);
-
-				use_temp_float8x = use_temp_float8y = true;
-
-				if (IsA(filter, Const))
-				{
-					Const  *cons = (Const *) filter;
-					if (cons->consttype == BOOLOID &&
-						!cons->constisnull &&
-						DatumGetBool(cons->constvalue))
-						filter = NULL;	/* no filter, actually */
-				}
-				appendStringInfo(
-					&body,
-					"  temp_float8x = %s;\n"
-					"  temp_float8y = %s;\n",
-					pgstrom_codegen_expression((Node *) x_clause, context),
-					pgstrom_codegen_expression((Node *) y_clause, context));
-				appendStringInfo(
-					&body,
-					"  if (temp_float8x.isnull ||\n"
-					"      temp_float8y.isnull");
-				if (filter)
-					appendStringInfo(
-						&body,
-						" ||\n"
-						"      !EVAL(%s)",
-						pgstrom_codegen_expression((Node *) filter, context));
-				appendStringInfo(
-					&body,
-					")\n"
-					"  {\n"
-					"    temp_float8x.isnull = true;\n"
-					"    temp_float8x.value = 0.0;\n"
-					"  }\n");
-				/* initial value according to the function */
-				if (strcmp(func_name, "pcov_y") == 0)
-				{
-					appendStringInfo(
-						&body,
-						"  else\n"
-						"    temp_float8x = temp_float8y;\n");
-				}
-				else if (strcmp(func_name, "pcov_x2") == 0)
-				{
-					dfunc = pgstrom_devfunc_lookup_and_track(F_FLOAT8MUL,
-															 InvalidOid,
-															 context);
-					appendStringInfo(
-						&body,
-						"  else\n"
-						"    temp_float8x = pgfn_%s(errcode,\n"
-						"                           temp_float8x,\n"
-						"                           temp_float8x);\n",
-						dfunc->func_name);
-				}
-				else if (strcmp(func_name, "pcov_y2") == 0)
-				{
-					dfunc = pgstrom_devfunc_lookup_and_track(F_FLOAT8MUL,
-															 InvalidOid,
-                                                             context);
-					appendStringInfo(
-						&body,
-						"  else\n"
-						"    temp_float8x = pgfn_%s(errcode,\n"
-						"                           temp_float8y,\n"
-						"                           temp_float8y);\n",
-						dfunc->func_alias);
-				}
-				else if (strcmp(func_name, "pcov_xy") == 0)
-				{
-					dfunc = pgstrom_devfunc_lookup_and_track(F_FLOAT8MUL,
-															 InvalidOid,
-                                                             context);
-					appendStringInfo(
-						&body,
-						"  else\n"
-						"    temp_float8x = pgfn_%s(errcode,\n"
-						"                           temp_float8x,\n"
-						"                           temp_float8y);\n",
-						dfunc->func_alias);
-				}
-				else if (strcmp(func_name, "pcov_x") != 0)
-					elog(ERROR, "unexpected partial covariance function: %s",
-						 func_name);
-
-				dtype = pgstrom_devtype_lookup_and_track(FLOAT8OID, context);
-				appendStringInfo(
-					&body,
-					"  pg_%s_vstore(%s,%s,errcode,%u,%s,temp_float8x);\n",
-					dtype->type_name,
-					kds_label,
-					ktoast_label,
-					tle->resno - 1,
-					rowidx_label);
-			}
-			else 
->>>>>>> 3c2e067f
 				elog(ERROR, "Bug? unexpected partial aggregate function: %s",
 					 func_name);
 			/* track usage of this field */
