--- conflicted
+++ resolved
@@ -1016,32 +1016,6 @@
 	 */
 	if (PATH_PARAM_BY_REL(cheapest_total_outer, innerrel))
 	{
-<<<<<<< HEAD
-		/* GpuHashJoin logic, if possible */
-		if (hash_quals != NIL)
-			try_gpujoin_path(root,
-							 joinrel,
-							 jointype,
-							 cheapest_startup_outer,
-							 cheapest_total_inner,
-							 extra,
-							 hash_quals,
-							 join_quals,
-							 host_quals,
-							 nrows_ratio);
-		/* GpuNestLoop logic, if possible */
-		if (jointype == JOIN_INNER || jointype == JOIN_RIGHT)
-			try_gpujoin_path(root,
-							 joinrel,
-							 jointype,
-							 cheapest_startup_outer,
-							 cheapest_total_inner,
-							 extra,
-							 NIL,
-							 join_quals,
-							 host_quals,
-							 nrows_ratio);
-=======
 		cheapest_total_outer = NULL;
 		foreach (lc, outerrel->pathlist)
 		{
@@ -1053,7 +1027,6 @@
 		}
 		if (!cheapest_total_outer)
 			return;
->>>>>>> 5f1009a6
 	}
 
 	/*
@@ -1066,13 +1039,10 @@
 	 */
 	try_gpujoin_path(root,
 					 joinrel,
+					 jointype,
 					 cheapest_total_outer,
 					 cheapest_total_inner,
-					 restrictlist,
-					 jointype,
-					 sjinfo,
-					 param_source_rels,
-					 extra_lateral_rels,
+					 extra,
 					 hash_quals,
 					 join_quals,
 					 host_quals,
@@ -1084,46 +1054,16 @@
 	if (mergeable_gpujoin_outer != NULL &&
 		mergeable_gpujoin_outer != cheapest_total_outer)
 	{
-<<<<<<< HEAD
-		/* GpuHashJoin logic, if possible */
-		if (hash_quals != NIL)
-			try_gpujoin_path(root,
-							 joinrel,
-							 jointype,
-							 cheapest_total_outer,
-							 cheapest_total_inner,
-							 extra,
-							 hash_quals,
-							 join_quals,
-							 host_quals,
-							 nrows_ratio);
-		/* GpuNestLoop logic, if possible */
-		if (jointype == JOIN_INNER || jointype == JOIN_RIGHT)
-			try_gpujoin_path(root,
-							 joinrel,
-							 jointype,
-							 cheapest_total_outer,
-							 cheapest_total_inner,
-							 extra,
-							 NIL,
-							 join_quals,
-							 host_quals,
-							 nrows_ratio);
-=======
 		try_gpujoin_path(root,
 						 joinrel,
+						 jointype,
 						 mergeable_gpujoin_outer,
 						 cheapest_total_inner,
-						 restrictlist,
-						 jointype,
-						 sjinfo,
-						 param_source_rels,
-						 extra_lateral_rels,
+						 extra,
 						 hash_quals,
 						 join_quals,
 						 host_quals,
 						 nrows_ratio);
->>>>>>> 5f1009a6
 	}
 }
 
