--- conflicted
+++ resolved
@@ -1966,132 +1966,6 @@
 {
 	return cuda_max_threads_per_block;
 }
-
-<<<<<<< HEAD
-=======
-/*
- * optimal_workgroup_size - calculates the optimal block size
- * according to the function and device attributes
- */
-static size_t __dynamic_shmem_per_block;
-static size_t __dynamic_shmem_per_thread;
-
-static size_t
-blocksize_to_shmemsize_helper(int blocksize)
-{
-	return (__dynamic_shmem_per_block +
-			__dynamic_shmem_per_thread * (size_t)blocksize);
-}
-
-void
-optimal_workgroup_size(size_t *p_grid_size,
-					   size_t *p_block_size,
-					   CUfunction function,
-					   CUdevice device,
-					   size_t nitems,
-					   size_t dynamic_shmem_per_block,
-					   size_t dynamic_shmem_per_thread)
-{
-	cl_int		min_grid_sz;
-	cl_int		max_block_sz;
-	cl_int		warpSize;
-	CUresult	rc;
-
-	rc = cuDeviceGetAttribute(&warpSize,
-							  CU_DEVICE_ATTRIBUTE_WARP_SIZE,
-							  device);
-	if (rc != CUDA_SUCCESS)
-		elog(ERROR, "failed on cuDeviceGetAttribute: %s", errorText(rc));
-
-	__dynamic_shmem_per_block = dynamic_shmem_per_block;
-	__dynamic_shmem_per_thread = dynamic_shmem_per_thread;
-	rc = cuOccupancyMaxPotentialBlockSize(&min_grid_sz,
-										  &max_block_sz,
-										  function,
-										  blocksize_to_shmemsize_helper,
-										  0,
-										  nitems);
-	if (rc != CUDA_SUCCESS)
-		elog(ERROR, "failed on cuOccupancyMaxPotentialBlockSize: %s",
-			 errorText(rc));
-
-	*p_block_size = (size_t)max_block_sz;
-	*p_grid_size  = (nitems + (size_t)max_block_sz - 1) / (size_t)max_block_sz;
-}
-
-void
-largest_workgroup_size(size_t *p_grid_size,
-					   size_t *p_block_size,
-					   CUfunction function,
-					   CUdevice device,
-					   size_t nitems,
-					   size_t dynamic_shmem_per_block,
-					   size_t dynamic_shmem_per_thread)
-{
-	cl_int		warpSize;
-	cl_int		maxBlockSize;
-	cl_int		staticShmemSize;
-	cl_int		maxShmemSize;
-	cl_int		shmemSizeTotal;
-	CUresult	rc;
-
-	/* get max number of thread per block on this kernel function */
-	rc = cuFuncGetAttribute(&maxBlockSize,
-							CU_FUNC_ATTRIBUTE_MAX_THREADS_PER_BLOCK,
-							function);
-	if (rc != CUDA_SUCCESS)
-		elog(ERROR, "failed on cuFuncGetAttribute: %s", errorText(rc));
-
-	/* get statically allocated shared memory */
-	rc = cuFuncGetAttribute(&staticShmemSize,
-							CU_FUNC_ATTRIBUTE_SHARED_SIZE_BYTES,
-							function);
-	if (rc != CUDA_SUCCESS)
-		elog(ERROR, "failed on cuFuncGetAttribute: %s", errorText(rc));
-
-	/* get device warp size */
-	rc = cuDeviceGetAttribute(&warpSize,
-							  CU_DEVICE_ATTRIBUTE_WARP_SIZE,
-							  device);
-	if (rc != CUDA_SUCCESS)
-		elog(ERROR, "failed on cuDeviceGetAttribute: %s", errorText(rc));
-
-	/* get device limit of thread/block ratio */
-	rc = cuDeviceGetAttribute(&maxShmemSize,
-							  CU_DEVICE_ATTRIBUTE_SHARED_MEMORY_PER_BLOCK,
-							  device);
-	if (rc != CUDA_SUCCESS)
-		elog(ERROR, "failed on cuDeviceGetAttribute: %s", errorText(rc));
-
-	/* only shared memory consumption is what we have to control */
-	shmemSizeTotal = (staticShmemSize +
-					  dynamic_shmem_per_block +
-					  dynamic_shmem_per_thread * maxBlockSize);
-	if (shmemSizeTotal > maxShmemSize)
-	{
-		if (dynamic_shmem_per_thread > 0 &&
-			staticShmemSize +
-			dynamic_shmem_per_block +
-			dynamic_shmem_per_thread * warpSize <= maxShmemSize)
-		{
-			maxBlockSize = (maxShmemSize -
-							staticShmemSize -
-							dynamic_shmem_per_block)/dynamic_shmem_per_thread;
-			maxBlockSize = (maxBlockSize / warpSize) * warpSize;
-		}
-		else
-			elog(ERROR,
-				 "too large fixed amount of shared memory consumption: "
-				 "static: %d, dynamic-per-block: %zu, dynamic-per-thread: %zu",
-				 staticShmemSize,
-				 dynamic_shmem_per_block,
-				 dynamic_shmem_per_thread);
-	}
-
-	*p_block_size = (size_t)maxBlockSize;
-	*p_grid_size = (nitems + maxBlockSize - 1) / maxBlockSize;
-}
->>>>>>> bed964b3
 
 /*
  * Device properties referenced to log messages on starting-up time,
